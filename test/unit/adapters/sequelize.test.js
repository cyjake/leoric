--- conflicted
+++ resolved
@@ -384,7 +384,6 @@
     assert.equal(result.title, 'By three thy way opens');
   });
 
-<<<<<<< HEAD
   it('model.changed(key)', async () => {
     const post = await Post.create({ title: 'By three they come' });
     post.title = 'Hello there';
@@ -393,7 +392,8 @@
     assert.equal(post.changed('title'), true);
     assert.equal(post.attributeChanged('title'), false);
     assert.equal(post.previous('title'), 'By three they come');
-=======
+  });
+
   it('model.isNewRecord', async() => {
     const book = await Book.create({ name: 'Book of Cain', price: 10 });
     assert.equal(book.isNewRecord, false);
@@ -405,6 +405,5 @@
     assert.equal(book2.isNewRecord, true);
     await book2.upsert();
     assert.equal(book2.isNewRecord, false);
->>>>>>> a657aa15
   })
 });