--- conflicted
+++ resolved
@@ -387,7 +387,19 @@
     const result = await Post.first;
     assert.equal(result.title, 'By three thy way opens');
   });
-<<<<<<< HEAD
+
+  it('model.isNewRecord', async() => {
+    const book = await Book.create({ name: 'Book of Cain', price: 10 });
+    assert.equal(book.isNewRecord, false);
+    const book1 = Book.build({ name: 'Book New', price: 10 });
+    assert.equal(book1.isNewRecord, true);
+    await book1.save();
+    assert.equal(book1.isNewRecord, false);
+    const book2 = Book.build({ name: 'Book New', price: 10 });
+    assert.equal(book2.isNewRecord, true);
+    await book2.upsert();
+    assert.equal(book2.isNewRecord, false);
+  })
 });
 
 describe('model.init with getterMethods and setterMethods', () => {
@@ -460,19 +472,5 @@
     assert.equal(user.specDesc, 'HELLO');
     assert.equal(user.NICKNAME, 'TESTY');
     assert.equal(user.nickname, 'testy');
-=======
-
-  it('model.isNewRecord', async() => {
-    const book = await Book.create({ name: 'Book of Cain', price: 10 });
-    assert.equal(book.isNewRecord, false);
-    const book1 = Book.build({ name: 'Book New', price: 10 });
-    assert.equal(book1.isNewRecord, true);
-    await book1.save();
-    assert.equal(book1.isNewRecord, false);
-    const book2 = Book.build({ name: 'Book New', price: 10 });
-    assert.equal(book2.isNewRecord, true);
-    await book2.upsert();
-    assert.equal(book2.isNewRecord, false);
->>>>>>> a657aa15
   })
 });