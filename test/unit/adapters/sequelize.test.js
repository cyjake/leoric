'use strict';

const assert = require('assert').strict;
const crypto = require('crypto');
const { Bone, connect, sequelize, DataTypes } = require('../../..');

describe('=> Sequelize adapter', () => {
  const Spine = sequelize(Bone);

  class Book extends Spine {
    static get primaryKey() {
      return 'isbn';
    }

    set name(value) {
      this.attribute('name', value == 'Book of Eli' ? 'Book of Tyrael' : value);
    }
  };

  class Post extends Spine {
    static get table() {
      return 'articles';
    }
  };

  before(async () => {
    await connect({
      Model: Spine,
      dialect: 'sqlite',
      database: '/tmp/leoric.sqlite3',
      models: [ Book, Post ],
    });
  });

  beforeEach(async () => {
    await Book.remove({}, true);
    await Post.remove({}, true);
  });

  after(() => {
    Bone.driver = null;
  });

  it('Model.aggregate()', async () => {
    await Promise.all([
      await Book.create({ name: 'Book of Tyrael', price: 20 }),
      await Book.create({ name: 'Book of Cain', price: 10 }),
    ]);

    const count = await Book.aggregate('*', 'count');
    assert.equal(count, 2);

    const average = await Book.aggregate('price', 'average');
    assert.equal(Math.round(average), 15);

    const minimum = await Book.aggregate('price', 'minimum');
    assert.equal(Math.round(minimum), 10);
  });

  it('Model.aggregate(attribute, aggregateFunction, { where })', async () => {
    await Promise.all([
      await Book.create({ name: 'Book of Tyrael', price: 20 }),
      await Book.create({ name: 'Book of Cain', price: 10 }),
    ]);

    const count = await Book.aggregate('*', 'count', {
      where: {
        price: { $gt: 10 },
      },
    });
    assert.equal(count, 1);
  });

  it('Model.aggregate(attribute, aggregateFunction, { paranoid: false })', async () => {
    const books = await Promise.all([
      await Book.create({ name: 'Book of Tyrael', price: 20 }),
      await Book.create({ name: 'Book of Cain', price: 10 }),
      await Book.create({ name: 'Book of Cain', price: 30 }),
    ]);

    const count = await Book.aggregate('*', 'count', {
      where: {
        price: { $gt: 10 },
      },
    });
    assert.equal(count, 2);
    await books[2].destroy();
    const count1 = await Book.aggregate('*', 'count', {
      where: {
        price: { $gt: 10 },
      },
    });
    assert.equal(count1, 1);
    const count2 = await Book.aggregate('*', 'count', {
      where: {
        price: { $gt: 10 },
      },
      paranoid: false,
    });
    assert.equal(count2, 2);
    await books[2].destroy({ force: true });
    const count3 = await Book.aggregate('*', 'count', {
      where: {
        price: { $gt: 10 },
      },
      paranoid: false,
    });
    assert.equal(count3, 1);
  });

  it('Model.build()', async () => {
    const book = Book.build({ name: 'Book of Cain', price: 10 });
    assert.ok(!book.id);
    assert.equal(book.name, 'Book of Cain');
    assert.equal(book.price, 10);
    assert.equal(book.createdAt, null);
  });

  it('Model.build(values, { raw })', async () => {
    let book = Book.build({ name: 'Book of Eli' });
    assert.ok(!book.id);
    assert.equal(book.name, 'Book of Tyrael');

    book = Book.build({ name: 'Book of Eli' }, { raw: true });
    assert.ok(!book.id);
    assert.equal(book.name, 'Book of Eli');
  });

  it('Model.bulkCreate()', async () => {
    const books = await Book.bulkCreate([
      { name: 'Rendezvous with Rama', price: 42 },
      { name: 'Excellent Sheep', price: 23 },
    ]);
    assert.equal(books.length, 2);
    assert.ok(books[0].isbn);
    assert.ok(books[1].isbn);
    assert.equal(books[0].name, 'Rendezvous with Rama');
    assert.equal(books[1].name, 'Excellent Sheep');
  });

  it('Model.count()', async () => {
    await Promise.all([
      Post.create({ title: 'By three they come' }),
      Post.create({ title: 'By three thy way opens' }),
    ]);
    assert.equal(await Post.count(), 2);
  });

  it('Model.count({ paranoid: false })', async () => {
    await Promise.all([
      Post.create({ title: 'By three they come' }),
      Post.create({ title: 'By three thy way opens' }),
    ]);
    assert.equal(await Post.count(), 2);
    await Post.destroy({ where: { title: 'By three they come' } });
    assert.equal(await Post.count(), 1);
    assert.equal(await Post.count({ paranoid: false }), 2);
  });

  it('Model.count({ where })', async () => {
    await Promise.all([
      Post.create({ title: 'By three they come' }),
      Post.create({ title: 'By three thy way opens' }),
    ]);
    const result = await Post.count({
      where: { title: 'By three they come' },
    });
    assert.equal(result, 1);
  });


  it('Model.count({ where, paranoid: false })', async () => {
    const books = await Promise.all([
      Post.create({ title: 'By three they come' }),
      Post.create({ title: 'By three thy way opens' }),
    ]);
    const result = await Post.count({
      where: { title: 'By three they come' },
    });
    assert.equal(result, 1);
    await books[0].destroy();
    const result1 = await Post.count({
      where: { title: 'By three they come' },
    });
    assert.equal(result1, 0);
    const result2 = await Post.count({
      where: { title: 'By three they come' },
      paranoid: false,
    });
    assert.equal(result2, 1);

    await books[0].destroy({ force: true });
    const result3 = await Post.count({
      where: { title: 'By three they come' },
      paranoid: false,
    });
    assert.equal(result3, 0);
  });

  it('Model.create()', async () => {
    const post = await Post.create({ title: 'By three they come' });
    assert.ok(post.id);
    assert.equal(post.title, 'By three they come');
  });

  it('Model.decrement()', async () => {
    const isbn = 9787550616950;
    const book = await Book.create({ isbn, name: 'Book of Cain', price: 10 });
    await Book.decrement('price', { where: { isbn } });
    await book.reload();
    assert.equal(book.price, 9);

    await Book.decrement({ price: 2 }, { where: { isbn } });
    await book.reload();
    assert.equal(book.price, 7);
  });

  it('Model.describe()', async () => {

  });

  it('Model.destroy()', async () => {
    await Promise.all([
      Post.create({ title: 'By three they come' }),
      Post.create({ title: 'By three thy way opens' }),
    ]);
    const rowCount = await Post.destroy();
    assert.equal(rowCount, 2);
  });

  it('Model.findAll()', async () => {
    await Promise.all([
      { title: 'Leah', createdAt: new Date(Date.now() - 1000) },
      { title: 'Tyrael' },
    ].map(opts => Post.create(opts)));

    let posts = await Post.findAll({
      where: {
        title: { $like: '%ea%' },
      },
    });
    assert.equal(posts.length, 1);
    assert.equal(posts[0].title, 'Leah');

    posts = await Post.findAll({
      order: [[ 'createdAt', 'desc' ]],
    });
    assert.equal(posts.length, 2);
    assert.equal(posts[0].title, 'Tyrael');
    assert.equal(posts[1].title, 'Leah');

    posts = await Post.findAll({
      order: [[ 'createdAt', 'desc' ]],
      offset: 1,
      limit: 2,
    });
    assert.equal(posts.length, 1);
    assert.equal(posts[0].title, 'Leah');

    posts = await Post.findAll({
      order: [[ 'createdAt', 'desc' ]],
      limit: 1,
    });
    assert.equal(posts.length, 1);
    assert.equal(posts[0].title, 'Tyrael');

    posts = await Post.findAll({
      attributes: [ 'title' ],
      where: { title: 'Leah' },
    });
    assert.equal(posts.length, 1);
    assert.equal(posts[0].title, 'Leah');
    assert.throws(() => posts[0].content);
  });

  it('Model.findAll(opt) with { paranoid: false }', async () => {
    await Promise.all([
      { title: 'Leah', createdAt: new Date(Date.now() - 1000) },
      { title: 'Tyrael' },
    ].map(opts => Post.create(opts)));

    let posts = await Post.findAll({
      where: {
        title: { $like: '%ea%' },
      },
    });
    assert.equal(posts.length, 1);
    assert.equal(posts[0].title, 'Leah');

    await Post.destroy({ title: 'Leah' });
    const post = await Post.findOne({ title: 'Leah' });
    assert(!post);

    posts = await Post.findAll({
      order: [[ 'createdAt', 'desc' ]],
      paranoid: false,
    });
    assert.equal(posts.length, 2);
    assert.equal(posts[0].title, 'Tyrael');
    assert.equal(posts[1].title, 'Leah');

    posts = await Post.findAll({
      order: [[ 'createdAt', 'desc' ]],
      offset: 1,
      limit: 2,
      paranoid: false
    });
    assert.equal(posts.length, 1);
    assert.equal(posts[0].title, 'Leah');

    posts = await Post.findAll({
      order: [[ 'createdAt', 'desc' ]],
      limit: 1,
      paranoid: false,
    });
    assert.equal(posts.length, 1);
    assert.equal(posts[0].title, 'Tyrael');

    posts = await Post.findAll({
      attributes: [ 'title' ],
      where: { title: 'Leah' },
      paranoid: false,
    });
    assert.equal(posts.length, 1);
    assert.equal(posts[0].title, 'Leah');
    assert.throws(() => posts[0].content);
  });

  it('Model.findAll({ order })', async () => {
    await Promise.all([
      { title: 'Leah' },
      { title: 'Leah', createdAt: new Date(Date.now() - 1000) },
      { title: 'Tyrael' },
    ].map(opts => Post.create(opts)));

    const posts = await Post.findAll({
      order: [
        [ 'title', 'desc' ],
        [ 'createdAt', 'desc' ],
      ],
    });
    assert.equal(posts.length, 3);
    assert.equal(posts[0].title, 'Tyrael');
    assert.ok(posts[1].createdAt > posts[2].createdAt);
  });

  it('Model.findAll({ order }) malformed', async () => {
    const posts = await Post.findAll({
      order: [ null ],
    });
    assert.equal(posts.length, 0);
  });

  it('Model.findAll({ group })', async () => {
    await Promise.all([
      { title: 'Leah' },
      { title: 'Leah' },
      { title: 'Tyrael' },
    ].map(opts => Post.create(opts)));

    const result = await Post.findAll({
      attributes: 'count(*) AS count',
      group: 'title',
      order: [[ 'title', 'desc' ]],
    });
    assert.deepEqual(result, [
      { title: 'Tyrael', count: 1 },
      { title: 'Leah', count: 2 },
    ]);
  });

  it('Model.findAndCountAll()', async () => {
    await Promise.all([
      { title: 'Leah', createdAt: new Date(Date.now() - 1000) },
      { title: 'Tyrael' },
    ].map(opts => Post.create(opts)));

    const { rows, count } = await Post.findAndCountAll({
      where: {
        title: { $like: '%ea%' },
      },
    });
    assert.equal(rows.length, 1);
    assert.equal(count, 1);
  });

  it('Model.findAndCountAll(opt) with paranoid = false', async () => {
    await Promise.all([
      { title: 'Leah', createdAt: new Date(Date.now() - 1000) },
      { title: 'Tyrael' },
    ].map(opts => Post.create(opts)));
    await Post.destroy({ title: 'Leah' });
    const post = await Post.findOne({ title: 'Leah' });
    assert(!post);
    const post1 = await Post.findOne({ where: { title: 'Leah' }, paranoid: false });
    assert.equal(post1.title, 'Leah');

    const { rows, count } = await Post.findAndCountAll({
      where: {
        title: { $like: '%ea%' },
      },
      paranoid: false,
    });
    assert.equal(rows.length, 1);
    assert.equal(count, 1);
  });

  it('Model.findOne()', async () => {
    const posts = await Promise.all([
      { title: 'Leah' },
      { title: 'Tyrael' },
    ].map(opts => Post.create(opts)));

    const post = await Post.findOne(posts[1].id);
    assert.equal(post.title, 'Tyrael');

    const post2 = await Post.findOne({ title: 'Leah' });
    assert.equal(post2.title, 'Leah');
  });

  it('Model.findOne(id)', async () => {
    const { id } = await Post.create({ title: 'Leah' });

    const post = await Post.findOne();
    assert.equal(post.title, 'Leah');

    // if passed value, take the value as primary key
    assert.deepEqual((await Post.findOne(id)).toJSON(), post.toJSON());

    // if passed null or undefined, return null
    assert.equal(await Post.findOne(null), null);
    assert.equal(await Post.findOne(undefined), null);
  });

  it('Model.findOne(id) with paranoid = false', async () => {
    const { id } = await Post.create({ title: 'Leah' });

    const post = await Post.findOne();
    assert.equal(post.title, 'Leah');
    await post.remove();
    const post1 = await Post.findOne();
    assert(!post1);
    const post2 = await Post.findOne({ paranoid: false });
    assert(post2);

    const post3 = await Post.findOne({ where: { id }, paranoid: false });
    assert.equal(post3.title, 'Leah');
    await post3.destroy({ force: true });
    const post4 = await Post.findOne({ where: { id }, paranoid: false });
    assert(!post4);
  });

  it('Model.findByPk(pk)', async () => {
    const { id } = await Post.create({ title: 'Leah' });

    const post = await Post.findByPk(id);
    assert.equal(post.title, 'Leah');
  });

  it('Model.findByPk(pk, { paranoid: false })', async () => {
    const { id } = await Post.create({ title: 'Leah' });

    const post = await Post.findByPk(id);
    assert.equal(post.title, 'Leah');

    await post.remove();
    const post1 = await Post.findByPk(id);
    assert(!post1);

    const post2 = await Post.findByPk(id, { paranoid: false });
    assert.equal(post2.title, 'Leah');
    await post2.destroy({ force: true });
    const post3 = await Post.findOne({ where: { id }, paranoid: false });
    assert(!post3);
  });

  it('Model.max(attribute)', async () => {
    await Promise.all([
      await Book.create({ name: 'Book of Tyrael', price: 20 }),
      await Book.create({ name: 'Book of Cain', price: 10 }),
    ]);
    assert.equal(await Book.max('price'), 20);
  });

  it('Model.max(attribute, { where })', async () => {
    await Promise.all([
      await Book.create({ name: 'Book of Tyrael', price: 20 }),
      await Book.create({ name: 'Book of Cain', price: 10 }),
    ]);
    const max = await Book.max('price', {
      where: { name: 'Book of Cain' },
    });
    assert.equal(max, 10);
  });

  it('Model.max(attribute, { paranoid })', async () => {
    const books = await Promise.all([
      await Book.create({ name: 'Book of Tyrael', price: 20 }),
      await Book.create({ name: 'Book of Cain', price: 10 }),
    ]);
    assert.equal(await Book.max('price'), 20);
    await books[0].destroy();
    assert.equal(await Book.max('price'), 10);
    assert.equal(await Book.max('price', { paranoid: false }), 20);
    await books[0].destroy({ force: true });
    assert.equal(await Book.max('price', { paranoid: false }), 10);
  });

  it('Model.min(attribute)', async () => {
    await Promise.all([
      await Book.create({ name: 'Book of Tyrael', price: 20 }),
      await Book.create({ name: 'Book of Cain', price: 10 }),
    ]);
    assert.equal(await Book.min('price'), 10);
  });

  it('Model.min(attribute, { where })', async () => {
    await Promise.all([
      await Book.create({ name: 'Book of Tyrael', price: 20 }),
      await Book.create({ name: 'Book of Cain', price: 10 }),
    ]);
    const min = await Book.min('price', {
      where: { name: 'Book of Tyrael' },
    });
    assert.equal(min, 20);
  });

  it('Model.max(attribute, { paranoid })', async () => {
    const books = await Promise.all([
      await Book.create({ name: 'Book of Tyrael', price: 20 }),
      await Book.create({ name: 'Book of Cain', price: 10 }),
    ]);
    assert.equal(await Book.min('price'), 10);
    await books[1].destroy();
    assert.equal(await Book.min('price'), 20);
    assert.equal(await Book.min('price', { paranoid: false }), 10);
    await books[1].destroy({ force: true });
    assert.equal(await Book.min('price', { paranoid: false }), 20);
  });

  it('Model.sum(attribute)', async () => {
    await Promise.all([
      await Book.create({ name: 'Book of Tyrael', price: 20 }),
      await Book.create({ name: 'Book of Cain', price: 10 }),
    ]);
    assert.equal(await Book.sum('price'), 30);
  });

  it('Model.sum(attribute, { where })', async () => {
    await Promise.all([
      await Book.create({ name: 'Book of Tyrael', price: 20 }),
      await Book.create({ name: 'Book of Cain', price: 10 }),
    ]);
    const sum = await Book.sum('price', {
      where: { name: 'Book of Cain' },
    });
    assert.equal(sum, 10);
  });

  it('Model.sum(attribute, { paranoid })', async () => {
    const books = await Promise.all([
      await Book.create({ name: 'Book of Tyrael', price: 20 }),
      await Book.create({ name: 'Book of Cain', price: 10 }),
    ]);
    assert.equal(await Book.sum('price'), 30);
    await books[0].destroy();
    assert.equal(await Book.sum('price'), 10);
    assert.equal(await Book.sum('price', { paranoid: false }), 30);

    await books[0].destroy({ force: true });
    assert.equal(await Book.sum('price', { paranoid: false }), 10);

  });


  it('Model.increment()', async () => {
    const isbn = 9787550616950;
    const book = await Book.create({ isbn, name: 'Book of Cain', price: 10 });
    await Book.increment('price', { where: { isbn } });
    await book.reload();
    assert.equal(book.price, 11);

    await Book.increment({ price: 2 }, { where: { isbn } });
    await book.reload();
    assert.equal(book.price, 13);
  });

  it('Model.increment(, { paranoid })', async () => {
    const isbn = 9787550616950;
    const book = await Book.create({ isbn, name: 'Book of Cain', price: 10 });
    await Book.increment('price', { where: { isbn } });
    await book.reload();
    assert.equal(book.price, 11);

    await Book.increment({ price: 2 }, { where: { isbn } });
    await book.reload();
    assert.equal(book.price, 13);

    await book.destroy();
    await Book.increment({ price: 2 }, { where: { isbn } });
    await book.reload();
    assert.equal(book.price, 13);
    await Book.increment({ price: 2 }, { where: { isbn }, paranoid: false });
    await book.reload();
    assert.equal(book.price, 15);

  });

  it('model.decrement()', async () => {
    const isbn = 9787550616950;
    const book = await Book.create({ isbn, name: 'Book of Cain', price: 10 });
    await book.decrement('price');
    await book.reload();
    assert.equal(book.price, 9);

    await book.decrement({ price: 2 });
    await book.reload();
    assert.equal(book.price, 7);
  });

  it('model.increment()', async () => {
    const isbn = 9787550616950;
    const book = await Book.create({ isbn, name: 'Book of Cain', price: 10 });
    await book.increment('price');
    await book.reload();
    assert.equal(book.price, 11);

    await book.increment({ price: 2 });
    await book.reload();
    assert.equal(book.price, 13);
  });

  it('model.increment(, { paranoid })', async () => {
    const isbn = 9787550616950;
    const book = await Book.create({ isbn, name: 'Book of Cain', price: 10 });
    await book.increment('price');
    await book.reload();
    assert.equal(book.price, 11);

    await book.increment({ price: 2 });
    await book.reload();
    assert.equal(book.price, 13);
    await book.destroy();
    await book.increment({ price: 2 });
    await book.reload();
    assert.equal(book.price, 13);
    await book.increment({ price: 2 }, { paranoid: false });
    await book.reload();
    assert.equal(book.price, 15);
  });


  it('model.restore()', async () => {
    const post = await Post.create({ title: 'By three they come' });
    await post.remove();
    assert.equal(await Post.first, null);
    await post.restore();
    assert.ok(await Post.first);
  });

  it('model.update()', async () => {
    const post = await Post.create({ title: 'By three they come' });
    await post.update({ title: 'By three thy way opens' });
    const result = await Post.first;
    assert.equal(result.title, 'By three thy way opens');
  });

<<<<<<< HEAD
  it('model.changed(key)', async () => {
    const post = await Post.create({ title: 'By three they come' });
    post.title = 'Hello there';
    assert.equal(post.changed('title'), true);
    await post.update();
    assert.equal(post.changed('title'), true);
    assert.equal(post.attributeChanged('title'), false);
    assert.equal(post.previous('title'), 'By three they come');
=======
  it('model.update(, { paranoid })', async () => {
    const post = await Post.create({ title: 'By three they come' });
    await post.update({ title: 'By three thy way opens' });
    const result = await Post.first;
    assert.equal(result.title, 'By three thy way opens');
    await post.destroy();
    await post.update({ title: 'By four thy way opens' });
    const result1 = await Post.findByPk(post.id, { paranoid: false });
    assert.equal(result1.title, 'By four thy way opens');
  });

  it('Model.update(, { paranoid })', async () => {
    const post = await Post.create({ title: 'By three they come' });
    await Post.update({ title: 'By three thy way opens' }, { where: { title: 'By three they come' }});
    const result = await Post.first;
    assert.equal(result.title, 'By three thy way opens');
    await post.destroy();
    const res = await Post.update({ title: 'By four thy way opens' }, { where: { title: 'By three thy way opens' }, paranoid: true });
    assert.equal(res, 0);
    const post1 = await Post.findByPk(post.id, { paranoid: false });
    assert.equal(post1.title, 'By three thy way opens');
    const res1 = await Post.update({ title: 'By four thy way opens' }, { where: { title: 'By three thy way opens' }});
    assert.equal(res1, 1);
    const post2 = await Post.findByPk(post.id, { paranoid: false });
    assert.equal(post2.title, 'By four thy way opens');
>>>>>>> ce915a02
  });

  it('model.isNewRecord', async() => {
    const book = await Book.create({ name: 'Book of Cain', price: 10 });
    assert.equal(book.isNewRecord, false);
    const book1 = Book.build({ name: 'Book New', price: 10 });
    assert.equal(book1.isNewRecord, true);
    await book1.save();
    assert.equal(book1.isNewRecord, false);
    const book2 = Book.build({ name: 'Book New', price: 10 });
    assert.equal(book2.isNewRecord, true);
    await book2.upsert();
    assert.equal(book2.isNewRecord, false);
  });
});

describe('model.init with getterMethods and setterMethods', () => {
  const attributes = {
    id: DataTypes.BIGINT,
    gmt_create: DataTypes.DATE,
    gmt_deleted: DataTypes.DATE,
    email: {
      type: DataTypes.STRING(256),
      allowNull: false,
      unique: true,
    },
    nickname: {
      type: DataTypes.STRING(256),
      allowNull: false,
    },
    meta: {
      type: DataTypes.JSON,
    },
    status: {
      type: DataTypes.INTEGER,
      allowNull: false,
      defaultValue: 1,
    },
    desc: {
      type: DataTypes.STRING,
    },
    fingerprint: {
      type: DataTypes.TEXT,
    }
  };

  const algorithm = 'aes-256-ctr';
  const password = '12Tvzr3p67VC61jMw54rIHu1545x4Tlx';
  const iv = 'iceiceiceiceicei';

  function encrypt(text){
    if (!text) return null;
    const cipher = crypto.createCipheriv(algorithm, password, iv);
    let crypted = cipher.update(text,'utf8','hex');
    crypted += cipher.final('hex');
    return crypted;
  }

  function decrypt(text){
    if (!text) return null;
    const decipher = crypto.createCipheriv(algorithm, password, iv);
    let dec = decipher.update(text,'hex','utf8');
    dec += decipher.final('utf8');
    return dec;
  }

  const Spine = sequelize(Bone);

  class User extends Spine {}
  User.init(attributes, {
    getterMethods: {
      nickname() {
        return this.getDataValue('nickname');
      },
      NICKNAME() {
        return this.nickname.toUpperCase();
      },
      specDesc() {
        return this.desc;
      },
      fingerprint() {
        return decrypt(this.getDataValue('fingerprint'));
      }
    },
    setterMethods: {
      specDesc(value) {
        if (value) this.setDataValue('desc', value.toUpperCase());
      },
      nickname(value) {
        if (value === 'Zeus') {
          this.attribute('nickname', 'V');
        } else {
          this.attribute('nickname', value);
        }
      },
      fingerprint(value) {
        this.attribute('fingerprint', encrypt(value));
      }
    }
  });


  before(async () => {
    await connect({
      Model: Spine,
      dialect: 'sqlite',
      database: '/tmp/leoric.sqlite3',
      models: [ User ],
    });
  });

  beforeEach(async () => {
    await User.remove({}, true);
  });

  it('should work', async () => {
    const user = await User.create({ nickname: 'testy', email: 'a@a.com', meta: { foo: 1, bar: 'baz'}, status: 1 });
    user.specDesc = 'hello';
    assert.equal(user.desc, 'HELLO');
    assert.equal(user.specDesc, 'HELLO');
    assert.equal(user.NICKNAME, 'TESTY');
    assert.equal(user.nickname, 'testy');
    await user.update({ nickname: 'Zeus' });
    assert.equal(user.nickname, 'V');
  });

  it('should work with custom en/decrypt setter getter', async () => {
    const user = await User.create({ nickname: 'Old Hunter', email: 'oh@hunter.com', fingerprint: 'Monster Hunter World' });
    assert.equal(user.fingerprint, 'Monster Hunter World');
    assert.equal(user.raw.fingerprint, encrypt('Monster Hunter World'));
    await user.update({ fingerprint: 'Bloodborne' });
    assert.equal(user.fingerprint, 'Bloodborne');
    assert.equal(user.raw.fingerprint, encrypt('Bloodborne'));
  });
});<|MERGE_RESOLUTION|>--- conflicted
+++ resolved
@@ -665,7 +665,6 @@
     assert.equal(result.title, 'By three thy way opens');
   });
 
-<<<<<<< HEAD
   it('model.changed(key)', async () => {
     const post = await Post.create({ title: 'By three they come' });
     post.title = 'Hello there';
@@ -674,7 +673,8 @@
     assert.equal(post.changed('title'), true);
     assert.equal(post.attributeChanged('title'), false);
     assert.equal(post.previous('title'), 'By three they come');
-=======
+  });
+
   it('model.update(, { paranoid })', async () => {
     const post = await Post.create({ title: 'By three they come' });
     await post.update({ title: 'By three thy way opens' });
@@ -700,7 +700,6 @@
     assert.equal(res1, 1);
     const post2 = await Post.findByPk(post.id, { paranoid: false });
     assert.equal(post2.title, 'By four thy way opens');
->>>>>>> ce915a02
   });
 
   it('model.isNewRecord', async() => {
