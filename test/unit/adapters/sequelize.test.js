--- conflicted
+++ resolved
@@ -874,7 +874,6 @@
     assert.equal(user.raw.fingerprint, encrypt('Bloodborne'));
   });
 
-<<<<<<< HEAD
   it('toJSON and toObject should work', async () => {
     const user = await User.create({ nickname: 'testy', email: 'a@a.com', meta: { foo: 1, bar: 'baz'}, status: 1 });
     user.specDesc = 'hello';
@@ -892,7 +891,7 @@
     const obj = user.toObject();
     assert.equal(obj.NICKNAME, 'TESTY');
   });
-=======
+
   it('should accept arbitrary properties', async () => {
     const user = await User.create({
       nickname: 'testy', email: 'a@a.com', meta: { foo: 1, bar: 'baz'}, status: 1, specDesc: 'hello'
@@ -901,7 +900,6 @@
     assert.equal(user.specDesc, 'HELLO');
   });
 
->>>>>>> 32b79d70
 });
 
 describe('validator should work', () => {
