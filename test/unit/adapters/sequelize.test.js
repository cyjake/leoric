--- conflicted
+++ resolved
@@ -660,7 +660,6 @@
     assert.equal(result.title, 'By three thy way opens');
   });
 
-<<<<<<< HEAD
   it('Model.update(, { paranoid })', async () => {
     const post = await Post.create({ title: 'By three they come' });
     await Post.update({ title: 'By three thy way opens' }, { where: { title: 'By three they come' }});
@@ -676,7 +675,7 @@
     const post2 = await Post.findByPk(post.id, { paranoid: false });
     assert.equal(post2.title, 'By four thy way opens');
   });
-=======
+
   it('model.isNewRecord', async() => {
     const book = await Book.create({ name: 'Book of Cain', price: 10 });
     assert.equal(book.isNewRecord, false);
@@ -689,5 +688,4 @@
     await book2.upsert();
     assert.equal(book2.isNewRecord, false);
   })
->>>>>>> a657aa15
 });