'use strict';

const assert = require('assert').strict;
const crypto = require('crypto');
const { Bone, connect, sequelize, DataTypes } = require('../../..');

describe('=> Sequelize adapter', () => {
  const Spine = sequelize(Bone);

  class Book extends Spine {
    static get primaryKey() {
      return 'isbn';
    }

    set name(value) {
      this.attribute('name', value == 'Book of Eli' ? 'Book of Tyrael' : value);
    }
  };

  class Post extends Spine {
    static get table() {
      return 'articles';
    }
  };

  before(async () => {
    await connect({
      Model: Spine,
      dialect: 'sqlite',
      database: '/tmp/leoric.sqlite3',
      models: [ Book, Post ],
    });
  });

  beforeEach(async () => {
    await Book.remove({}, true);
    await Post.remove({}, true);
  });

  after(() => {
    Bone.driver = null;
  });

  it('Model.aggregate()', async () => {
    await Promise.all([
      await Book.create({ name: 'Book of Tyrael', price: 20 }),
      await Book.create({ name: 'Book of Cain', price: 10 }),
    ]);

    const count = await Book.aggregate('*', 'count');
    assert.equal(count, 2);

    const average = await Book.aggregate('price', 'average');
    assert.equal(Math.round(average), 15);

    const minimum = await Book.aggregate('price', 'minimum');
    assert.equal(Math.round(minimum), 10);
  });

  it('Model.aggregate(attribute, aggregateFunction, { where })', async () => {
    await Promise.all([
      await Book.create({ name: 'Book of Tyrael', price: 20 }),
      await Book.create({ name: 'Book of Cain', price: 10 }),
    ]);

    const count = await Book.aggregate('*', 'count', {
      where: {
        price: { $gt: 10 },
      },
    });
    assert.equal(count, 1);
  });

  it('Model.aggregate(attribute, aggregateFunction, { paranoid: false })', async () => {
    const books = await Promise.all([
      await Book.create({ name: 'Book of Tyrael', price: 20 }),
      await Book.create({ name: 'Book of Cain', price: 10 }),
      await Book.create({ name: 'Book of Cain', price: 30 }),
    ]);

    const count = await Book.aggregate('*', 'count', {
      where: {
        price: { $gt: 10 },
      },
    });
    assert.equal(count, 2);
    await books[2].destroy();
    const count1 = await Book.aggregate('*', 'count', {
      where: {
        price: { $gt: 10 },
      },
    });
    assert.equal(count1, 1);
    const count2 = await Book.aggregate('*', 'count', {
      where: {
        price: { $gt: 10 },
      },
      paranoid: false,
    });
    assert.equal(count2, 2);
    await books[2].destroy({ force: true });
    const count3 = await Book.aggregate('*', 'count', {
      where: {
        price: { $gt: 10 },
      },
      paranoid: false,
    });
    assert.equal(count3, 1);
  });

  it('Model.build()', async () => {
    const book = Book.build({ name: 'Book of Cain', price: 10 });
    assert.ok(!book.id);
    assert.equal(book.name, 'Book of Cain');
    assert.equal(book.price, 10);
    assert.equal(book.createdAt, null);
  });

  it('Model.build(values, { raw })', async () => {
    let book = Book.build({ name: 'Book of Eli' });
    assert.ok(!book.id);
    assert.equal(book.name, 'Book of Tyrael');

    book = Book.build({ name: 'Book of Eli' }, { raw: true });
    assert.ok(!book.id);
    assert.equal(book.name, 'Book of Eli');
  });

  it('Model.bulkCreate()', async () => {
    const books = await Book.bulkCreate([
      { name: 'Rendezvous with Rama', price: 42 },
      { name: 'Excellent Sheep', price: 23 },
    ]);
    assert.equal(books.length, 2);
    assert.ok(books[0].isbn);
    assert.ok(books[1].isbn);
    assert.equal(books[0].name, 'Rendezvous with Rama');
    assert.equal(books[1].name, 'Excellent Sheep');
  });

  it('Model.count()', async () => {
    await Promise.all([
      Post.create({ title: 'By three they come' }),
      Post.create({ title: 'By three thy way opens' }),
    ]);
    assert.equal(await Post.count(), 2);
  });

  it('Model.count({ paranoid: false })', async () => {
    await Promise.all([
      Post.create({ title: 'By three they come' }),
      Post.create({ title: 'By three thy way opens' }),
    ]);
    assert.equal(await Post.count(), 2);
    await Post.destroy({ where: { title: 'By three they come' } });
    assert.equal(await Post.count(), 1);
    assert.equal(await Post.count({ paranoid: false }), 2);
  });

  it('Model.count({ where })', async () => {
    await Promise.all([
      Post.create({ title: 'By three they come' }),
      Post.create({ title: 'By three thy way opens' }),
    ]);
    const result = await Post.count({
      where: { title: 'By three they come' },
    });
    assert.equal(result, 1);
  });


  it('Model.count({ where, paranoid: false })', async () => {
    const books = await Promise.all([
      Post.create({ title: 'By three they come' }),
      Post.create({ title: 'By three thy way opens' }),
    ]);
    const result = await Post.count({
      where: { title: 'By three they come' },
    });
    assert.equal(result, 1);
    await books[0].destroy();
    const result1 = await Post.count({
      where: { title: 'By three they come' },
    });
    assert.equal(result1, 0);
    const result2 = await Post.count({
      where: { title: 'By three they come' },
      paranoid: false,
    });
    assert.equal(result2, 1);

    await books[0].destroy({ force: true });
    const result3 = await Post.count({
      where: { title: 'By three they come' },
      paranoid: false,
    });
    assert.equal(result3, 0);
  });

  it('Model.create()', async () => {
    const post = await Post.create({ title: 'By three they come' });
    assert.ok(post.id);
    assert.equal(post.title, 'By three they come');
  });

  it('Model.decrement()', async () => {
    const isbn = 9787550616950;
    const book = await Book.create({ isbn, name: 'Book of Cain', price: 10 });
    await Book.decrement('price', { where: { isbn } });
    await book.reload();
    assert.equal(book.price, 9);

    await Book.decrement({ price: 2 }, { where: { isbn } });
    await book.reload();
    assert.equal(book.price, 7);
  });

  it('Model.describe()', async () => {

  });

  it('Model.destroy()', async () => {
    await Promise.all([
      Post.create({ title: 'By three they come' }),
      Post.create({ title: 'By three thy way opens' }),
    ]);
    const rowCount = await Post.destroy();
    assert.equal(rowCount, 2);
  });

  it('Model.findAll()', async () => {
    await Promise.all([
      { title: 'Leah', createdAt: new Date(Date.now() - 1000) },
      { title: 'Tyrael' },
    ].map(opts => Post.create(opts)));

    let posts = await Post.findAll({
      where: {
        title: { $like: '%ea%' },
      },
    });
    assert.equal(posts.length, 1);
    assert.equal(posts[0].title, 'Leah');

    posts = await Post.findAll({
      order: [[ 'createdAt', 'desc' ]],
    });
    assert.equal(posts.length, 2);
    assert.equal(posts[0].title, 'Tyrael');
    assert.equal(posts[1].title, 'Leah');

    posts = await Post.findAll({
      order: [[ 'createdAt', 'desc' ]],
      offset: 1,
      limit: 2,
    });
    assert.equal(posts.length, 1);
    assert.equal(posts[0].title, 'Leah');

    posts = await Post.findAll({
      order: [[ 'createdAt', 'desc' ]],
      limit: 1,
    });
    assert.equal(posts.length, 1);
    assert.equal(posts[0].title, 'Tyrael');

    posts = await Post.findAll({
      attributes: [ 'title' ],
      where: { title: 'Leah' },
    });
    assert.equal(posts.length, 1);
    assert.equal(posts[0].title, 'Leah');
    assert.throws(() => posts[0].content);
  });

  it('Model.findAll(opt) with { paranoid: false }', async () => {
    await Promise.all([
      { title: 'Leah', createdAt: new Date(Date.now() - 1000) },
      { title: 'Tyrael' },
    ].map(opts => Post.create(opts)));

    let posts = await Post.findAll({
      where: {
        title: { $like: '%ea%' },
      },
    });
    assert.equal(posts.length, 1);
    assert.equal(posts[0].title, 'Leah');

    await Post.destroy({ title: 'Leah' });
    const post = await Post.findOne({ title: 'Leah' });
    assert(!post);

    posts = await Post.findAll({
      order: [[ 'createdAt', 'desc' ]],
      paranoid: false,
    });
    assert.equal(posts.length, 2);
    assert.equal(posts[0].title, 'Tyrael');
    assert.equal(posts[1].title, 'Leah');

    posts = await Post.findAll({
      order: [[ 'createdAt', 'desc' ]],
      offset: 1,
      limit: 2,
      paranoid: false
    });
    assert.equal(posts.length, 1);
    assert.equal(posts[0].title, 'Leah');

    posts = await Post.findAll({
      order: [[ 'createdAt', 'desc' ]],
      limit: 1,
      paranoid: false,
    });
    assert.equal(posts.length, 1);
    assert.equal(posts[0].title, 'Tyrael');

    posts = await Post.findAll({
      attributes: [ 'title' ],
      where: { title: 'Leah' },
      paranoid: false,
    });
    assert.equal(posts.length, 1);
    assert.equal(posts[0].title, 'Leah');
    assert.throws(() => posts[0].content);
  });

  it('Model.findAll({ order })', async () => {
    await Promise.all([
      { title: 'Leah' },
      { title: 'Leah', createdAt: new Date(Date.now() - 1000) },
      { title: 'Tyrael' },
    ].map(opts => Post.create(opts)));

    const posts = await Post.findAll({
      order: [
        [ 'title', 'desc' ],
        [ 'createdAt', 'desc' ],
      ],
    });
    assert.equal(posts.length, 3);
    assert.equal(posts[0].title, 'Tyrael');
    assert.ok(posts[1].createdAt > posts[2].createdAt);
  });

  it('Model.findAll({ order }) malformed', async () => {
    const posts = await Post.findAll({
      order: [ null ],
    });
    assert.equal(posts.length, 0);
  });

  it('Model.findAll({ group })', async () => {
    await Promise.all([
      { title: 'Leah' },
      { title: 'Leah' },
      { title: 'Tyrael' },
    ].map(opts => Post.create(opts)));

    const result = await Post.findAll({
      attributes: 'count(*) AS count',
      group: 'title',
      order: [[ 'title', 'desc' ]],
    });
    assert.deepEqual(result, [
      { title: 'Tyrael', count: 1 },
      { title: 'Leah', count: 2 },
    ]);
  });

  it('Model.findAndCountAll()', async () => {
    await Promise.all([
      { title: 'Leah', createdAt: new Date(Date.now() - 1000) },
      { title: 'Tyrael' },
    ].map(opts => Post.create(opts)));

    const { rows, count } = await Post.findAndCountAll({
      where: {
        title: { $like: '%ea%' },
      },
    });
    assert.equal(rows.length, 1);
    assert.equal(count, 1);
  });

  it('Model.findAndCountAll(opt) with paranoid = false', async () => {
    await Promise.all([
      { title: 'Leah', createdAt: new Date(Date.now() - 1000) },
      { title: 'Tyrael' },
    ].map(opts => Post.create(opts)));
    await Post.destroy({ title: 'Leah' });
    const post = await Post.findOne({ title: 'Leah' });
    assert(!post);
    const post1 = await Post.findOne({ where: { title: 'Leah' }, paranoid: false });
    assert.equal(post1.title, 'Leah');

    const { rows, count } = await Post.findAndCountAll({
      where: {
        title: { $like: '%ea%' },
      },
      paranoid: false,
    });
    assert.equal(rows.length, 1);
    assert.equal(count, 1);
  });

  it('Model.findOne()', async () => {
    const posts = await Promise.all([
      { title: 'Leah' },
      { title: 'Tyrael' },
    ].map(opts => Post.create(opts)));

    const post = await Post.findOne(posts[1].id);
    assert.equal(post.title, 'Tyrael');

    const post2 = await Post.findOne({ title: 'Leah' });
    assert.equal(post2.title, 'Leah');
  });

  it('Model.findOne(id)', async () => {
    const { id } = await Post.create({ title: 'Leah' });

    const post = await Post.findOne();
    assert.equal(post.title, 'Leah');

    // if passed value, take the value as primary key
    assert.deepEqual((await Post.findOne(id)).toJSON(), post.toJSON());

    // if passed null or undefined, return null
    assert.equal(await Post.findOne(null), null);
    assert.equal(await Post.findOne(undefined), null);
  });

  it('Model.findOne(id) with paranoid = false', async () => {
    const { id } = await Post.create({ title: 'Leah' });

    const post = await Post.findOne();
    assert.equal(post.title, 'Leah');
    await post.remove();
    const post1 = await Post.findOne();
    assert(!post1);
    const post2 = await Post.findOne({ paranoid: false });
    assert(post2);

    const post3 = await Post.findOne({ where: { id }, paranoid: false });
    assert.equal(post3.title, 'Leah');
    await post3.destroy({ force: true });
    const post4 = await Post.findOne({ where: { id }, paranoid: false });
    assert(!post4);
  });

  it('Model.findByPk(pk)', async () => {
    const { id } = await Post.create({ title: 'Leah' });

    const post = await Post.findByPk(id);
    assert.equal(post.title, 'Leah');
  });

  it('Model.findByPk(pk, { paranoid: false })', async () => {
    const { id } = await Post.create({ title: 'Leah' });

    const post = await Post.findByPk(id);
    assert.equal(post.title, 'Leah');

    await post.remove();
    const post1 = await Post.findByPk(id);
    assert(!post1);

    const post2 = await Post.findByPk(id, { paranoid: false });
    assert.equal(post2.title, 'Leah');
    await post2.destroy({ force: true });
    const post3 = await Post.findOne({ where: { id }, paranoid: false });
    assert(!post3);
  });

  it('Model.max(attribute)', async () => {
    await Promise.all([
      await Book.create({ name: 'Book of Tyrael', price: 20 }),
      await Book.create({ name: 'Book of Cain', price: 10 }),
    ]);
    assert.equal(await Book.max('price'), 20);
  });

  it('Model.max(attribute, { where })', async () => {
    await Promise.all([
      await Book.create({ name: 'Book of Tyrael', price: 20 }),
      await Book.create({ name: 'Book of Cain', price: 10 }),
    ]);
    const max = await Book.max('price', {
      where: { name: 'Book of Cain' },
    });
    assert.equal(max, 10);
  });

  it('Model.max(attribute, { paranoid })', async () => {
    const books = await Promise.all([
      await Book.create({ name: 'Book of Tyrael', price: 20 }),
      await Book.create({ name: 'Book of Cain', price: 10 }),
    ]);
    assert.equal(await Book.max('price'), 20);
    await books[0].destroy();
    assert.equal(await Book.max('price'), 10);
    assert.equal(await Book.max('price', { paranoid: false }), 20);
    await books[0].destroy({ force: true });
    assert.equal(await Book.max('price', { paranoid: false }), 10);
  });

  it('Model.min(attribute)', async () => {
    await Promise.all([
      await Book.create({ name: 'Book of Tyrael', price: 20 }),
      await Book.create({ name: 'Book of Cain', price: 10 }),
    ]);
    assert.equal(await Book.min('price'), 10);
  });

  it('Model.min(attribute, { where })', async () => {
    await Promise.all([
      await Book.create({ name: 'Book of Tyrael', price: 20 }),
      await Book.create({ name: 'Book of Cain', price: 10 }),
    ]);
    const min = await Book.min('price', {
      where: { name: 'Book of Tyrael' },
    });
    assert.equal(min, 20);
  });

  it('Model.max(attribute, { paranoid })', async () => {
    const books = await Promise.all([
      await Book.create({ name: 'Book of Tyrael', price: 20 }),
      await Book.create({ name: 'Book of Cain', price: 10 }),
    ]);
    assert.equal(await Book.min('price'), 10);
    await books[1].destroy();
    assert.equal(await Book.min('price'), 20);
    assert.equal(await Book.min('price', { paranoid: false }), 10);
    await books[1].destroy({ force: true });
    assert.equal(await Book.min('price', { paranoid: false }), 20);
  });

  it('Model.sum(attribute)', async () => {
    await Promise.all([
      await Book.create({ name: 'Book of Tyrael', price: 20 }),
      await Book.create({ name: 'Book of Cain', price: 10 }),
    ]);
    assert.equal(await Book.sum('price'), 30);
  });

  it('Model.sum(attribute, { where })', async () => {
    await Promise.all([
      await Book.create({ name: 'Book of Tyrael', price: 20 }),
      await Book.create({ name: 'Book of Cain', price: 10 }),
    ]);
    const sum = await Book.sum('price', {
      where: { name: 'Book of Cain' },
    });
    assert.equal(sum, 10);
  });

  it('Model.sum(attribute, { paranoid })', async () => {
    const books = await Promise.all([
      await Book.create({ name: 'Book of Tyrael', price: 20 }),
      await Book.create({ name: 'Book of Cain', price: 10 }),
    ]);
    assert.equal(await Book.sum('price'), 30);
    await books[0].destroy();
    assert.equal(await Book.sum('price'), 10);
    assert.equal(await Book.sum('price', { paranoid: false }), 30);

    await books[0].destroy({ force: true });
    assert.equal(await Book.sum('price', { paranoid: false }), 10);

  });


  it('Model.increment()', async () => {
    const isbn = 9787550616950;
    const book = await Book.create({ isbn, name: 'Book of Cain', price: 10 });
    await Book.increment('price', { where: { isbn } });
    await book.reload();
    assert.equal(book.price, 11);

    await Book.increment({ price: 2 }, { where: { isbn } });
    await book.reload();
    assert.equal(book.price, 13);
  });

  it('Model.increment(, { paranoid })', async () => {
    const isbn = 9787550616950;
    const book = await Book.create({ isbn, name: 'Book of Cain', price: 10 });
    await Book.increment('price', { where: { isbn } });
    await book.reload();
    assert.equal(book.price, 11);

    await Book.increment({ price: 2 }, { where: { isbn } });
    await book.reload();
    assert.equal(book.price, 13);

    await book.destroy();
    await Book.increment({ price: 2 }, { where: { isbn } });
    await book.reload();
    assert.equal(book.price, 13);
    await Book.increment({ price: 2 }, { where: { isbn }, paranoid: false });
    await book.reload();
    assert.equal(book.price, 15);

  });

  it('model.decrement()', async () => {
    const isbn = 9787550616950;
    const book = await Book.create({ isbn, name: 'Book of Cain', price: 10 });
    await book.decrement('price');
    await book.reload();
    assert.equal(book.price, 9);

    await book.decrement({ price: 2 });
    await book.reload();
    assert.equal(book.price, 7);
  });

  it('model.increment()', async () => {
    const isbn = 9787550616950;
    const book = await Book.create({ isbn, name: 'Book of Cain', price: 10 });
    await book.increment('price');
    await book.reload();
    assert.equal(book.price, 11);

    await book.increment({ price: 2 });
    await book.reload();
    assert.equal(book.price, 13);
  });

  it('model.increment(, { paranoid })', async () => {
    const isbn = 9787550616950;
    const book = await Book.create({ isbn, name: 'Book of Cain', price: 10 });
    await book.increment('price');
    await book.reload();
    assert.equal(book.price, 11);

    await book.increment({ price: 2 });
    await book.reload();
    assert.equal(book.price, 13);
    await book.destroy();
    await book.increment({ price: 2 });
    await book.reload();
    assert.equal(book.price, 13);
    await book.increment({ price: 2 }, { paranoid: false });
    await book.reload();
    assert.equal(book.price, 15);
  });


  it('model.restore()', async () => {
    const post = await Post.create({ title: 'By three they come' });
    await post.remove();
    assert.equal(await Post.first, null);
    await post.restore();
    assert.ok(await Post.first);
  });

  it('model.update()', async () => {
    const post = await Post.create({ title: 'By three they come' });
    await post.update({ title: 'By three thy way opens' });
    const result = await Post.first;
    assert.equal(result.title, 'By three thy way opens');
  });

  it('model.update(, { paranoid })', async () => {
    const post = await Post.create({ title: 'By three they come' });
    await post.update({ title: 'By three thy way opens' });
    const result = await Post.first;
    assert.equal(result.title, 'By three thy way opens');
    await post.destroy();
    await post.update({ title: 'By four thy way opens' });
    const result1 = await Post.findByPk(post.id, { paranoid: false });
    assert.equal(result1.title, 'By four thy way opens');
  });

  it('Model.update(, { paranoid })', async () => {
    const post = await Post.create({ title: 'By three they come' });
    await Post.update({ title: 'By three thy way opens' }, { where: { title: 'By three they come' }});
    const result = await Post.first;
    assert.equal(result.title, 'By three thy way opens');
    await post.destroy();
    const res = await Post.update({ title: 'By four thy way opens' }, { where: { title: 'By three thy way opens' }, paranoid: true });
    assert.equal(res, 0);
    const post1 = await Post.findByPk(post.id, { paranoid: false });
    assert.equal(post1.title, 'By three thy way opens');
    const res1 = await Post.update({ title: 'By four thy way opens' }, { where: { title: 'By three thy way opens' }});
    assert.equal(res1, 1);
    const post2 = await Post.findByPk(post.id, { paranoid: false });
    assert.equal(post2.title, 'By four thy way opens');
  });

  it('model.isNewRecord', async() => {
    const book = await Book.create({ name: 'Book of Cain', price: 10 });
    assert.equal(book.isNewRecord, false);
    const book1 = Book.build({ name: 'Book New', price: 10 });
    assert.equal(book1.isNewRecord, true);
    await book1.save();
    assert.equal(book1.isNewRecord, false);
    const book2 = Book.build({ name: 'Book New', price: 10 });
    assert.equal(book2.isNewRecord, true);
    await book2.upsert();
    assert.equal(book2.isNewRecord, false);
  });
<<<<<<< HEAD
=======
});

describe('model.init with getterMethods and setterMethods', () => {
  const attributes = {
    id: DataTypes.BIGINT,
    gmt_create: DataTypes.DATE,
    gmt_deleted: DataTypes.DATE,
    email: {
      type: DataTypes.STRING(256),
      allowNull: false,
      unique: true,
    },
    nickname: {
      type: DataTypes.STRING(256),
      allowNull: false,
    },
    meta: {
      type: DataTypes.JSON,
    },
    status: {
      type: DataTypes.INTEGER,
      allowNull: false,
      defaultValue: 1,
    },
    desc: {
      type: DataTypes.STRING,
    },
    fingerprint: {
      type: DataTypes.TEXT,
    }
  };

  const algorithm = 'aes-256-ctr';
  const password = '12Tvzr3p67VC61jMw54rIHu1545x4Tlx';
  const iv = 'iceiceiceiceicei';

  function encrypt(text){
    if (!text) return null;
    const cipher = crypto.createCipheriv(algorithm, password, iv);
    let crypted = cipher.update(text,'utf8','hex');
    crypted += cipher.final('hex');
    return crypted;
  }

  function decrypt(text){
    if (!text) return null;
    const decipher = crypto.createCipheriv(algorithm, password, iv);
    let dec = decipher.update(text,'hex','utf8');
    dec += decipher.final('utf8');
    return dec;
  }

  const Spine = sequelize(Bone);

  class User extends Spine {}
  User.init(attributes, {
    getterMethods: {
      nickname() {
        return this.getDataValue('nickname');
      },
      NICKNAME() {
        return this.nickname.toUpperCase();
      },
      specDesc() {
        return this.desc;
      },
      fingerprint() {
        return decrypt(this.getDataValue('fingerprint'));
      }
    },
    setterMethods: {
      specDesc(value) {
        if (value) this.setDataValue('desc', value.toUpperCase());
      },
      nickname(value) {
        if (value === 'Zeus') {
          this.attribute('nickname', 'V');
        } else {
          this.attribute('nickname', value);
        }
      },
      fingerprint(value) {
        this.attribute('fingerprint', encrypt(value));
      }
    }
  });


  before(async () => {
    await connect({
      Model: Spine,
      dialect: 'sqlite',
      database: '/tmp/leoric.sqlite3',
      models: [ User ],
    });
  });

  beforeEach(async () => {
    await User.remove({}, true);
  });

  it('should work', async () => {
    const user = await User.create({ nickname: 'testy', email: 'a@a.com', meta: { foo: 1, bar: 'baz'}, status: 1 });
    user.specDesc = 'hello';
    assert.equal(user.desc, 'HELLO');
    assert.equal(user.specDesc, 'HELLO');
    assert.equal(user.NICKNAME, 'TESTY');
    assert.equal(user.nickname, 'testy');
    await user.update({ nickname: 'Zeus' });
    assert.equal(user.nickname, 'V');
  });

  it('should work with custom en/decrypt setter getter', async () => {
    const user = await User.create({ nickname: 'Old Hunter', email: 'oh@hunter.com', fingerprint: 'Monster Hunter World' });
    assert.equal(user.fingerprint, 'Monster Hunter World');
    assert.equal(user.raw.fingerprint, encrypt('Monster Hunter World'));
    await user.update({ fingerprint: 'Bloodborne' });
    assert.equal(user.fingerprint, 'Bloodborne');
    assert.equal(user.raw.fingerprint, encrypt('Bloodborne'));
  });
>>>>>>> d75e27c1
});<|MERGE_RESOLUTION|>--- conflicted
+++ resolved
@@ -704,8 +704,6 @@
     await book2.upsert();
     assert.equal(book2.isNewRecord, false);
   });
-<<<<<<< HEAD
-=======
 });
 
 describe('model.init with getterMethods and setterMethods', () => {
@@ -826,5 +824,4 @@
     assert.equal(user.fingerprint, 'Bloodborne');
     assert.equal(user.raw.fingerprint, encrypt('Bloodborne'));
   });
->>>>>>> d75e27c1
 });