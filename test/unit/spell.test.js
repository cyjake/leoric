'use strict';

const assert = require('assert').strict;
const path = require('path');

const { connect, Bone } = require('../..');
const Post = require('../models/post');
const TagMap = require('../models/tagMap');
const Comment = require('../models/comment');
const Book = require('../models/book');

before(async function() {
  await connect({
    models: path.resolve(__dirname, '../models'),
    database: 'leoric',
    user: 'root',
    port: process.env.MYSQL_PORT,
  });
});

describe('=> Spell', function() {
  it('rejects query if not connected yet', async () => {
    class Note extends Bone {};
    await assert.rejects(async () => await Note.all);
  });

  it('supports error convention with nodeify', async () => {
    const result = await new Promise((resolve, reject) => {
      Post.create({ title: 'Gettysburg Address' }).nodeify((err, result) => {
        if (err) reject(err);
        else resolve(result);
      });
    });
    assert.ok(result instanceof Post);
    assert.ok(result.id);
    assert.equal(result.title, 'Gettysburg Address');
  });
});

describe('=> Insert', function() {
  it('insert', function() {
    const date = new Date(2017, 11, 12);
    assert.equal(
      Post.create({ title: 'New Post', createdAt: date, updatedAt: date }).toString(),
      "INSERT INTO `articles` (`gmt_create`, `gmt_modified`, `title`) VALUES ('2017-12-12 00:00:00.000', '2017-12-12 00:00:00.000', 'New Post')"
    );
  });

  it('insert ... on duplicate key update', function() {
    const date = new Date(2017, 11, 12);
    assert.equal(
      new Post({ id: 1, title: 'New Post', createdAt: date, updatedAt: date }).upsert().toString(),
      "INSERT INTO `articles` (`gmt_create`, `gmt_modified`, `id`, `title`) VALUES ('2017-12-12 00:00:00.000', '2017-12-12 00:00:00.000', 1, 'New Post') ON DUPLICATE KEY UPDATE `id` = LAST_INSERT_ID(`id`), `gmt_modified` = '2017-12-12 00:00:00.000', `title` = 'New Post'"
    );
  });
});

describe('=> Select', function() {
  it('where object condition', function() {
    assert.equal(
      Post.where({ title: { $like: '%Post%' } }).toString(),
      "SELECT * FROM `articles` WHERE `title` LIKE '%Post%' AND `gmt_deleted` IS NULL"
    );
  });

  it('where object condition with logical operator', () => {
    assert.equal(
      Post.where({
        $or: {
          title: { $like: '%Cain%' },
          content: { $like: '%Leah%' },
        },
      }).toString(),
      "SELECT * FROM `articles` WHERE (`title` LIKE '%Cain%' OR `content` LIKE '%Leah%') AND `gmt_deleted` IS NULL"
    );

    assert.equal(
      Post.where({
        $or: [
          { title: { $like: '%Cain%' } },
          { title: { $like: '%Leah%' } },
        ],
      }).toSqlString(),
      "SELECT * FROM `articles` WHERE (`title` LIKE '%Cain%' OR `title` LIKE '%Leah%') AND `gmt_deleted` IS NULL"
    );

    assert.equal(
      Post.where({
        $or: [
          { title: 'Leah' },
          { title: { $like: '%Diablo%' } },
        ],
      }).toSqlString(),
      "SELECT * FROM `articles` WHERE (`title` = 'Leah' OR `title` LIKE '%Diablo%') AND `gmt_deleted` IS NULL"
    );
  });

  describe('multiple logical query conditions within one column', () => {
    it('or', () => {
      assert.equal(
        Post.where({
          title: {
            $or: [
              'Leah',
              'Diablo',
            ],
          }
        }).toSqlString(),
        "SELECT * FROM `articles` WHERE (`title` = 'Leah' OR `title` = 'Diablo') AND `gmt_deleted` IS NULL"
      );

      assert.equal(
        Post.where({
          title: {
            $or: [
              null,
              'Diablo',
            ],
          }
        }).toSqlString(),
        "SELECT * FROM `articles` WHERE (`title` IS NULL OR `title` = 'Diablo') AND `gmt_deleted` IS NULL"
      );

      assert.equal(
        Post.where({
          $or: {
            title: 'Leah',
            content: { $like: '%Leah%' },
          },
        }).toString(),
        "SELECT * FROM `articles` WHERE (`title` = 'Leah' OR `content` LIKE '%Leah%') AND `gmt_deleted` IS NULL"
      );

      assert.equal(
        Post.where({
          title: {
            $or: [
              'Leah',
              {
                $like: '%Leah%'
              },
            ],
          }
        }).toSqlString(),
        "SELECT * FROM `articles` WHERE (`title` = 'Leah' OR `title` LIKE '%Leah%') AND `gmt_deleted` IS NULL"
      );

      assert.equal(
        Post.where({
          title: {
            $or: [
              'Leah',
              {
                $ne: 'Leah'
              },
            ],
          }
        }).toSqlString(),
        "SELECT * FROM `articles` WHERE (`title` = 'Leah' OR `title` != 'Leah') AND `gmt_deleted` IS NULL"
      );

      assert.equal(
        Post.where({
          title: {
            $or: [
              {
                $ne: 'Leah'
              },
              null
            ],
          }
        }).toSqlString(),
        "SELECT * FROM `articles` WHERE (`title` != 'Leah' OR `title` IS NULL) AND `gmt_deleted` IS NULL"
      );
    });

    it('and', () => {
      assert.equal(
        Post.where({
          title: {
            $and: [
              'Leah',
              'Diablo',
            ],
          }
        }).toSqlString(),
        "SELECT * FROM `articles` WHERE (`title` = 'Leah' AND `title` = 'Diablo') AND `gmt_deleted` IS NULL"
      );

      assert.equal(
        Post.where({
          $and: {
            title: 'Leah',
            content: { $like: '%Leah%' },
          },
        }).toString(),
        "SELECT * FROM `articles` WHERE `title` = 'Leah' AND `content` LIKE '%Leah%' AND `gmt_deleted` IS NULL"
      );

      assert.equal(
        Post.where({
          title: {
            $and: [
              'Leah',
              {
                $like: '%Leah%'
              },
            ],
          }
        }).toSqlString(),
        "SELECT * FROM `articles` WHERE (`title` = 'Leah' AND `title` LIKE '%Leah%') AND `gmt_deleted` IS NULL"
      );

      assert.equal(
        Post.where({
          title: {
            $and: [
              'Leah',
              {
                $ne: 'Leah'
              },
            ],
          }
        }).toSqlString(),
        "SELECT * FROM `articles` WHERE (`title` = 'Leah' AND `title` != 'Leah') AND `gmt_deleted` IS NULL"
      );

      assert.equal(
        Post.where({
          title: {
            $and: [
              null,
              {
                $ne: 'Leah'
              },
            ],
          }
        }).toSqlString(),
        "SELECT * FROM `articles` WHERE (`title` IS NULL AND `title` != 'Leah') AND `gmt_deleted` IS NULL"
      );
    });

    it('not', () => {
      assert.equal(
        Post.where({
          is_private: {
            $not: [
              1,
              2
            ]
          }
        }).toSqlString(),
        'SELECT * FROM `articles` WHERE (NOT IN (1,2)) AND `gmt_deleted` IS NULL'
      );

      assert.equal(
        Post.where({
          is_private: {
            $not: [
              null,
              2
            ]
          }
        }).toSqlString(),
        'SELECT * FROM `articles` WHERE (NOT IN (NULL,2)) AND `gmt_deleted` IS NULL'
      );

      assert.equal(
        Post.where({
          is_private: {
            $not: [
              1,
              { $lte: 6 }
            ]
          }
        }).toSqlString(),
        'SELECT * FROM `articles` WHERE (NOT (`is_private` = 1 AND `is_private` <= 6)) AND `gmt_deleted` IS NULL'
      );
    });

    it('mix', () => {
      assert.equal(
        Post.where({
          title: {
            $or: [
              'Leah',
              {
                $ne: 'Leah'
              },
            ],
          },
          is_private: {
            $and: [
              { $gte: 1 },
              { $lte: 6 }
            ]
          }
        }).toSqlString(),
        "SELECT * FROM `articles` WHERE (`title` = 'Leah' OR `title` != 'Leah') AND (`is_private` >= 1 AND `is_private` <= 6) AND `gmt_deleted` IS NULL"
      );
      assert.equal(
        Post.where({
          title: {
            $or: [
              'Leah',
              {
                $ne: 'Leah'
              },
            ],
          },
          is_private: {
            $and: [
              { $gte: 1 },
              { $lte: 6 }
            ],
          },
          author_id: {
            $not: [
              100,
              { $lte: 2 }
            ]
          }
        }).toSqlString(),
        "SELECT * FROM `articles` WHERE (`title` = 'Leah' OR `title` != 'Leah') AND (`is_private` >= 1 AND `is_private` <= 6) AND (NOT (`author_id` = 100 AND `author_id` <= 2)) AND `gmt_deleted` IS NULL"
      );
    });
  });

  it('where string conditions', function() {
    assert.equal(
      Post.where('title like ?', '%Post%').toString(),
      "SELECT * FROM `articles` WHERE `title` LIKE '%Post%' AND `gmt_deleted` IS NULL"
    );
  });

  it('where compound string conditions', function() {
    assert.equal(
      Post.where('title like "Arch%" or (title = "New Post" || title = "Skeleton King")').toString(),
      "SELECT * FROM `articles` WHERE (`title` LIKE 'Arch%' OR (`title` = 'New Post' OR `title` = 'Skeleton King')) AND `gmt_deleted` IS NULL"
    );
  });

  it('where arithmetic conditions', function() {
    assert.equal(
      Post.where('id % 2 - 1 = -1').toString(),
      'SELECT * FROM `articles` WHERE `id` % 2 - 1 = -1 AND `gmt_deleted` IS NULL'
    );
  });

  it('where conditions with unary operators', function() {
    assert.equal(
      Post.where('~id = -1').toString(),
      'SELECT * FROM `articles` WHERE ~ `id` = -1 AND `gmt_deleted` IS NULL'
    );
  });

  it('where in Spell', function() {
    assert.equal(
      Post.where({ id: TagMap.select('targetId').where({ tagId: 1 }) }).toString(),
      'SELECT * FROM `articles` WHERE `id` IN (SELECT `target_id` FROM `tag_maps` WHERE `tag_id` = 1) AND `gmt_deleted` IS NULL'
    );
  });

  it('orWhere', function() {
    assert.equal(
      Post.where({ id: 1 }).where('title = ?', 'New Post').orWhere('title = ?', 'Leah').toString(),
      "SELECT * FROM `articles` WHERE (`id` = 1 AND `title` = 'New Post' OR `title` = 'Leah') AND `gmt_deleted` IS NULL"
    );
  });

  it('orHaving', function() {
    assert.equal(
      Post.count().group('authorId').having('count > ?', 10).orHaving('count = 5').toString(),
      'SELECT COUNT(*) AS `count`, `author_id` FROM `articles` WHERE `gmt_deleted` IS NULL GROUP BY `author_id` HAVING `count` > 10 OR `count` = 5'
    );
  });

  it('count / group by / having / order', function() {
    assert.equal(
      Post.group('authorId').count().having({ count: { $gt: 0 } }).order('count desc').toString(),
      'SELECT `author_id`, COUNT(*) AS `count` FROM `articles` WHERE `gmt_deleted` IS NULL GROUP BY `author_id` HAVING `count` > 0 ORDER BY `count` DESC'
    );
  });

  it('select with function call', function() {
    assert.equal(
      Post.select('YEAR(createdAt)').toString(),
      'SELECT YEAR(`gmt_create`) FROM `articles` WHERE `gmt_deleted` IS NULL'
    );
  });

  it('select with function call that takes more than one arguments', function() {
    assert.equal(
      Post.select('IFNULL(title, "Untitled")').toString(),
      "SELECT IFNULL(`title`, 'Untitled') FROM `articles` WHERE `gmt_deleted` IS NULL"
    );
  });

  it('select as', function() {
    assert.equal(
      Post.select('COUNT(id) AS count').toString(),
      'SELECT COUNT(`id`) AS `count` FROM `articles` WHERE `gmt_deleted` IS NULL'
    );
  });

  it('predefined hasOne join', function() {
    assert.equal(
      Post.select('title', 'createdAt').with('attachment').toString(),
      'SELECT `posts`.`title`, `posts`.`gmt_create`, `attachment`.* FROM `articles` AS `posts` LEFT JOIN `attachments` AS `attachment` ON `posts`.`id` = `attachment`.`article_id` AND `attachment`.`gmt_deleted` IS NULL WHERE `posts`.`gmt_deleted` IS NULL'
    );
  });

  it('arbitrary join', function() {
    assert.equal(
      Post.join(Comment, 'comments.articleId = posts.id').toString(),
      'SELECT `posts`.*, `comments`.* FROM `articles` AS `posts` LEFT JOIN `comments` AS `comments` ON `comments`.`article_id` = `posts`.`id` WHERE `posts`.`gmt_deleted` IS NULL'
    );
  });

  it('select as', function() {
    assert.equal(
      Post.select("IFNULL(title, 'foo') AS title").order('title', 'desc').toString(),
      "SELECT IFNULL(`title`, 'foo') AS `title` FROM `articles` WHERE `gmt_deleted` IS NULL ORDER BY `title` DESC"
    );
  });
});

describe('=> Update', () => {
  it('increment', () => {
    assert.equal(
      Book.where({ isbn: 9787550616950 }).increment('price').toString(),
      'UPDATE `books` SET `price` = `price` + 1 WHERE `isbn` = 9787550616950 AND `gmt_deleted` IS NULL'
    );
  });

  it('decrement', () => {
    assert.equal(
      Book.where({ isbn: 9787550616950 }).decrement('price').toString(),
      'UPDATE `books` SET `price` = `price` - 1 WHERE `isbn` = 9787550616950 AND `gmt_deleted` IS NULL'
    );
  });
});

describe('=> Delete', () => {
  it('where object condition', function() {
    const sqlString = Post.remove({ title: { $like: '%Post%' } }).toString();
    assert(/UPDATE `articles` SET `gmt_deleted` = '[\s\S]*' WHERE `title` LIKE '%Post%' AND `gmt_deleted` IS NULL$/.test(sqlString));
  });

  it('force delete', function() {
    const sqlString = Post.remove({ title: { $like: '%Post%' } }, true).toString();
    assert.equal(sqlString, "DELETE FROM `articles` WHERE `title` LIKE '%Post%'");
  });

  it('set deletedAt', function() {
    const sqlString = Post.remove({ title: { $like: '%Post%' }, deletedAt: new Date() }).toString();
    assert(/UPDATE `articles` SET `gmt_deleted` = '[\s\S]*' WHERE `title` LIKE '%Post%' AND `gmt_deleted` = '[\s\S]*'$/.test(sqlString));
  });
<<<<<<< HEAD
})
=======
});
>>>>>>> ce915a02
<|MERGE_RESOLUTION|>--- conflicted
+++ resolved
@@ -456,8 +456,4 @@
     const sqlString = Post.remove({ title: { $like: '%Post%' }, deletedAt: new Date() }).toString();
     assert(/UPDATE `articles` SET `gmt_deleted` = '[\s\S]*' WHERE `title` LIKE '%Post%' AND `gmt_deleted` = '[\s\S]*'$/.test(sqlString));
   });
-<<<<<<< HEAD
-})
-=======
-});
->>>>>>> ce915a02
+});