
'use strict';

const assert = require('assert').strict;
const expect = require('expect.js');
const { Collection } = require('../../..');
const Book = require('../../models/book');
const Comment = require('../../models/comment');
const Post = require('../../models/post');
const TagMap = require('../../models/tagMap');
const User = require('../../models/user');

describe('=> Attributes', function() {
  before(async function() {
    await Post.remove({}, true);
    await Post.create({
      title: 'New Post',
      extra: { versions: [2, 3] },
      thumb: 'https://a1.alicdn.com/image/2016/09/21/29f93b05-5d4a-4b57-99e8-71c52803b9a3.png'
    });
  });

  after(async function() {
    await Post.remove({}, true);
  });

  it('bone.attribute(name)', async function() {
    const post = new Post({ title: 'Untitled' });
    assert.equal(post.attribute('title'), 'Untitled');
    post.title = 'New Post';
    assert.equal(post.title, 'New Post');
    assert.throws(() => post.attribute('missing attribute'), /no attribute/);
  });

  it('bone.attribute(unset attribute)', async function() {
    const post = await Post.first.select('title');
    assert.throws(() => post.thumb, /unset attribute/i);
    assert.throws(() => post.attribute('thumb'), /unset attribute/i);
  });

  it('bone.attribute(name, value)', async function() {
    const post = new Post({ title: 'Untitled' });
    post.attribute('title', undefined);
    assert.equal(post.attribute('title'), null);
    // should return this
    assert.equal(post.attribute('title', 'Untitled'), post);
  });

  it('bone.attribute(unset attribute, value)', async function() {
    const post = await Post.first.select('title');
  expect(() => post.attribute('thumb', 'foo')).to.not.throwException();
    expect(post.attribute('thumb')).to.eql('foo');
  });

  it('bone.attributeWas(name) should be undefined when initialized', async function() {
    const post = new Post({ title: 'Untitled' });
    expect(post.attributeWas('createdAt')).to.be(null);
  });

  it('bone.attributeWas(name) should return original value if instance is persisted before', async function() {
    const post = await Post.findOne({});
    const titleWas = post.title;
    post.title = 'Skeleton King';
    expect(post.attributeWas('title')).to.eql(titleWas);
  });

  it('bone.attributeChanged(name)', async function() {
    const post = new Post({ title: 'Untitled' });
    expect(post.createdAt).to.not.be.ok();
    expect(post.attributeChanged('createdAt')).to.be(false);
    post.createdAt = new Date();
    expect(post.attributeChanged('createdAt')).to.be(true);
  });

  it('bone.attributeChanged(name) should be false when first fetched', async function() {
    const post = await Post.findOne({});
    expect(post.attributeChanged('createdAt')).to.be(false);
  });

  it('bone.attributeChanged(name) should behave consistently on special types such as object', async function() {
    const post = await Post.findOne({ extra: { $ne: null } });
    expect(post.attributeChanged('extra')).to.be(false);
    post.extra.foo = 'bar';
    expect(post.attributeChanged('extra')).to.be(true);
  });

  it('Bone.attribute(name, meta) sets column meta, should not be public', async function() {
    Post.attribute('extra', { type: String });
    expect(Post.attributes.extra.jsType).to.eql(String);
    Post.attribute('extra', { type: JSON });
    expect(() => Post.attribute('missing', { type: JSON })).to.throwException();
  });

  it('Bone.renameAttribute(name, newName) should throw if newName is taken', async function() {
    assert.throws(() => Post.renameAttribute('content', 'title'), /existing attribute/);
  });

  it('Bone.renameAttribute(name, newName)', async function() {
    Post.renameAttribute('thumb', 'thumbnail');
    const post = await Post.findOne({ thumbnail: { $ne: null } });
    expect(post.thumbnail).not.to.be(undefined);

    Post.renameAttribute('thumbnail', 'thumb');
    const post2 = await Post.findOne({ thumb: { $ne: null } });
    expect(post2.thumb).to.be.ok();
  });

  it('bone.reload()', async function() {
    const post = await Post.first;
    await Post.update({ id: post.id }, { title: 'Tyrael' });
    assert.equal(post.title, 'New Post');
    await post.reload();
    assert.equal(post.title, 'Tyrael');
  });
});

// Attribute get/set
describe('=> Accessors', function() {
  it('provides bone.attr & bone.attr= by default', async function() {
    const post = new Post();
    post.name = 'Skeleton King';
    expect(post.name).to.eql('Skeleton King');
  });

  it('bone.attr can be overriden by subclass', async function() {
    const book = new Book({ price: Math.PI });
    expect(book.price).to.eql(3.14);
    book.price = 42;
    expect(book.price).to.eql(42);
  });

  it('bone.attr= can be overriden by subclass', async function() {
    const book = new Book({ name: 'Speaking JavaScript' });
    expect(() => book.isbn = null).to.throwException();
    book.isbn = 9781449365035;
    expect(book.isbn).to.eql(9781449365035);
  });

  it('Bone.table should be the model name in plural', function() {
    expect(Comment.table).to.eql('comments');
  });

  it('Bone.table can be overriden with a static table getter', function() {
    /**
     * class Post {
     *   static get table() {
     *     return 'articles'
     *   }
     * }
     */
    expect(Post.table).to.eql('articles');
  });

  it('Bone.primaryKey should default to `id`', function() {
    expect(Post.primaryKey).to.eql('id');
  });

  it('Bone.primaryKey can be overriden with a static primaryKey getter', function() {
    /**
     * class Book {
     *   static get primaryKey() {
     *     return 'isbn'
     *   }
     * }
     */
    expect(Book.primaryKey).to.eql('isbn');
  });

  it('Bone.primaryColumn should be Bone.primaryKey in snake_case', function() {
    expect(Post.primaryColumn).to.eql('id');
    expect(Book.primaryColumn).to.eql('isbn');
  });

  it('Bone.init(attrs, opts, descriptors) should work', async () => {
    await User.remove({}, true);
    const user = await User.create({
      email: 'adin1@par.com',
      meta: {
        h: 1
      },
      nickname: 'JJ2',
      status: 1,
    });
    expect(user.isValid).to.eql(false);
  });

  it('Bone.init(attrs, opts, descriptors) should work with setter', async () => {
    await User.remove({}, true);
    const user = await User.create({
      email: 'adin1@par.com',
      meta: {
        h: 1
      },
      nickname: 'Zeus',
      status: 1,
    });
    const user1 = await User.create({
      email: 'adin12@par.com',
      meta: {
        h: 1
      },
      nickname: 'g',
      status: 1,
    });
    expect(user.nickname).to.eql('V');
    expect(user1.nickname).to.eql('G');
  });
<<<<<<< HEAD
=======

  it('Bone.init(attrs, opts, descriptors) should work with setter and getter', async () => {
    await User.remove({}, true);
    const user = await User.create({
      email: 'adin1@par.com',
      nickname: 'Zeus',
      status: 1,
    });
    expect(user.status).to.eql(1);
    expect(user.raw.status).to.equal(-1);
    await user.update({ status: 2 });
    expect(user.status).to.eql(2);
    expect(user.raw.status).to.equal(0);
  });
>>>>>>> d75e27c1
});

describe('=> Integration', function() {
  before(async function() {
    const post = await Post.create({
      title: 'New Post',
      extra: { versions: [2, 3] },
      thumb: 'https://a1.alicdn.com/image/2016/09/21/29f93b05-5d4a-4b57-99e8-71c52803b9a3.png'
    });
    await Comment.create({
      articleId: post.id,
      content: 'New Comment'
    });
  });

  after(async function() {
    await Promise.all([
      Post.remove({}, true),
      Comment.remove({}, true)
    ]);
  });

  it('util.inspect(bone)', async function() {
    const post = await Post.findOne({ title: 'New Post' });
    const result = require('util').inspect(post);

    expect(result).to.be.an('string');
    expect(result).to.contain('Post');
    expect(result).to.contain('New Post');
  });

  it('bone.toJSON()', async function() {
    const post = await Post.findOne({ title: 'New Post' });
    const result = post.toJSON();

    delete result.updatedAt;
    delete result.createdAt;

    expect(result).to.be.an('object');
    expect(result.id).to.be.ok();
    expect(result.title).to.equal('New Post');
    expect(result.extra).to.eql({ versions: [2, 3] });
  });

  it('bone.toJSON() with missing attributes', async function() {
    const post = await Post.findOne({ title: 'New Post' }).select('title');
    const result = post.toJSON();
    expect(result).to.eql({ title: 'New Post' });
  });

  it('bone.toJSON() prefers getter properties over bone.attribute(name)', async function() {
    const post = await Post.findOne({ title: 'New Post' });
    const result = post.toJSON();
    expect(result.title).to.equal('New Post');
  });

  it('bone.toJSON() includes associations', async function() {
    const post = await Post.first.with('comments');
    const { title, comments } = post.toJSON();
    assert.equal(title, 'New Post');
    assert(Array.isArray(comments));
    assert(comments.every(comment => !(comment instanceof Collection)));
    assert.equal(comments[0].content, 'New Comment');
  });

  it('bone.toObject() with missing attributes', async function() {
    const post = await Post.findOne({ title: 'New Post' }).select('title');
    const result = post.toObject();
    expect(result).to.eql({ title: 'New Post' });
  });

  // the major difference between `bone.toJSON()` and `bone.toObject()`
  it('bone.toObject() includes null attributes', async function() {
    const post = await Post.first;
    assert(!post.toJSON().hasOwnProperty('content'));
    assert(post.toObject().hasOwnProperty('content'));
    assert.equal(post.toObject().content, null);
    assert.deepEqual(Object.keys(post.toObject()), Object.keys(Post.attributes));
  });

  // the other difference between `bone.toJSON()` and `bone.toObject()`
  it('bone.toObject() prefers bone.attribute(name) over getter properties', async function() {
    const post = await Post.findOne({ title: 'New Post' });
    const result = post.toObject();
    expect(result).to.be.an('object');
    expect(result.title).to.be('New Post');
  });

  it('bone.toObject() includes associations', async function() {
    const post = await Post.first.with('comments');
    const { comments } = post.toObject();
    assert(comments.every(comment => !(comment instanceof Collection)));
    assert.deepEqual(Object.keys(comments[0]), Object.keys(Comment.attributes));
  });
});

describe('=> Type casting', function() {
  it('Bone.unalias(attribute)', function() {
    expect(Post.unalias('updatedAt')).to.eql('gmt_modified');
    expect(Post.unalias('title')).to.eql('title');
  });

  it('Bone.instantiate(entry)', function() {
    const post = Post.instantiate({
      id: 1,
      title: 'Archbishop Lazarus',
      extra: JSON.stringify({ versions: [2] }),
      gmt_deleted: null
    });
    expect(post).to.be.a(Post);
    expect(post.title).to.equal('Archbishop Lazarus');
    expect(post.deletedAt).to.eql(null);
  });
});

describe('=> Automatic Versioning', function() {
  before(async function() {
    await Promise.all([
      Post.create({ title: 'New Post' }),
      Post.create({ title: 'New Post 2' }),
      Post.create({ title: 'Leah' })
    ]);
  });

  after(async function() {
    await Post.remove({}, true);
  });

  it('Allows multiple stops', async function() {
    const query = Post.find('title like ?', '%Post%');
    expect((await query.limit(1)).length).to.be(1);
    expect((await query).length).to.be(2);
    expect((await query.order('title')).map(post => post.title)).to.eql([
      'New Post', 'New Post 2'
    ]);
  });
});

describe('=> Collection', function() {
  before(async function() {
    await Promise.all([
      Post.create({ title: 'New Post' }),
      Post.create({ title: 'Leah' })
    ]);
  });

  after(async function() {
    await Post.remove({}, true);
  });

  it('collection.toJSON()', async function() {
    const posts = await Post.all;
    // toJSON() skips attributes with null values, hence `post.text` returns undefined.
    for (const post of posts.toJSON()) {
      assert.equal(typeof post.title, 'string');
      assert.equal(typeof post.content, 'undefined');
    }
  });

  it('collection.toObject()', async function() {
    const posts = await Post.all;
    for (const post of posts.toObject()) {
      assert.equal(typeof post.title, 'string');
      assert.equal(post.content, null);
    }
  });

  it('collection.save()', async function() {
    const posts = await Post.order('id', 'asc').all;
    posts[0].title = 'Updated Post';
    posts[1].title = 'Diablo';
    await posts.save();
    assert.equal((await Post.first).title, 'Updated Post');
    assert.equal((await Post.last).title, 'Diablo');
  });
});

describe('=> Create', function() {
  beforeEach(async function() {
    await Post.remove({}, true);
    await User.remove({}, true);
  });

  it('Bone.create(values) should INSERT INTO table', async function() {
    const post = await Post.create({ title: 'New Post', extra: { a: 1, b: 1} });
    expect(post.id).to.be.above(0);
    const foundPost = await Post.findOne({});
    expect(foundPost.id).to.equal(post.id);
    expect(foundPost.title).to.equal(post.title);
  });

  it('Bone.create(values) should handle timestamps', async function() {
    const post = await Post.create({ title: 'New Post' });
    expect(post.createdAt).to.be.a(Date);
    expect(post.updatedAt).to.be.a(Date);
    expect(post.updatedAt.getTime()).to.equal(post.createdAt.getTime());
  });

  it('bone.save() should INSERT INTO table when primaryKey is undefined', async function() {
    const post = new Post({ title: 'New Post' });
    await post.save();
    expect(post.id).to.be.ok();
    const foundPost = await Post.findOne({});
    expect(foundPost.id).to.equal(post.id);
    expect(foundPost.title).to.equal(post.title);
  });

  it('bone.save() should INSERT INTO table when primaryKey is defined but not saved yet', async function() {
    const post = new Post({ id: 1, title: 'New Post' });
    await post.save();
    expect(post.id).to.equal(1);
    const foundPost = await Post.findOne({ id: 1 });
    expect(foundPost.title).to.equal(post.title);
  });

  it('bone.create(values) should assign defaultValue automatically', async function() {
    const user = await User.create({
      email: 'adin@par.com',
      meta: {
        h: 1
      },
      nickname: 'JJ'
    });
    expect(user.status, 1);
  });

  it('bone.create(values) should not assign defaultValue if exist', async function() {
    const user = await User.create({
      email: 'adin1@par.com',
      meta: {
        h: 1
      },
      nickname: 'JJ2',
      status: 2
    });
    expect(user.status, 2);
  });
});

describe('=> Update', function() {
  beforeEach(async function() {
    await Post.remove({}, true);
    await User.remove({}, true);
  });

  it('Bone.update(where, values)', async function() {
    const post = await Post.create({ title: 'New Post', createdAt: new Date(2010, 9, 11) });
    await Post.update({ title: 'New Post' }, { title: 'Skeleton King' });
    const foundPost = await Post.findOne({ title: 'Skeleton King' });
    expect(await Post.findOne({ title: 'New Post' })).to.be(null);
    expect(foundPost.id).to.equal(post.id);
    expect(foundPost.updatedAt.getTime()).to.be.above(post.updatedAt.getTime());
  });

  it('Bone.update(where, values) can UPDATE multiple rows', async function() {
    const posts = await Promise.all([
      Post.create({ title: 'New Post' }),
      Post.create({ title: 'New Post 2'})
    ]);
    const affectedRows = await Post.update({ title: { $like: '%Post%' } }, { title: 'Untitled' });
    expect(posts.length).to.equal(affectedRows);
  });

  it('Bone.update(where, values) should support customized type', async () => {
    const { id } = await Post.create({ title: 'New Post' });
    await Post.update({ id }, {
      extra: { versions: [ 2, 3 ] },
    });
    const post = await Post.findOne(id);
    assert.deepEqual(post.extra, { versions: [ 2, 3 ] });
  });

  it('bone.save() should UPDATE when primaryKey is defined and saved before', async function() {
    const post = await Post.create({ id: 1, title: 'New Post', createdAt: new Date(2010, 9, 11) });
    const updatedAtWas = post.updatedAt;
    post.title = 'Skeleton King';
    await post.save();
    const foundPost = await Post.findOne({ title: 'Skeleton King' });
    expect(foundPost.id).to.equal(post.id);
    expect(foundPost.updatedAt.getTime()).to.be.above(updatedAtWas.getTime());
  });

  it('bone.save() should throw if missing primary key', async function() {
    await Post.create({ title: 'New Post' });
    const post = await Post.findOne().select('title');
    expect(() => post.id).to.throwError();
    post.title = 'Skeleton King';
    await assert.rejects(async () => {
      await post.save();
    }, /primary key/);
  });

  it('bone.save() should allow unset attributes be overridden', async function() {
    await Post.create({ title: 'New Post'});
    const post = await Post.select('id').first;
    expect(() => post.title).to.throwError();
    post.title = 'Skeleton King';
    await post.save();
    expect(await Post.first).to.eql(post);
  });

  it('bone.save() should skip if no attributes were changed', async function() {
    await Post.create({ title: 'New Post' });
    const post = await Post.first;
    // affectedRows is only available through `bone.update()` directly
    assert.equal(await post.update(), 0);
    post.title = 'Skeleton King';
    assert.equal(await post.update(), 1);
    assert.deepEqual(await Post.first, post);
  });

  it('bone.save() should keep primary key intact', async function() {
    const { id } = await User.create({ email: 'john@example.com', nickname: 'John Doe' });
    const user = new User({ id, email: 'john@example.com', nickname: 'John Doe' });
    await user.save();
    expect(user.id).to.eql(id);
    expect((await User.findOne({ email: 'john@example.com' })).id).to.eql(id);
  });

  it('bone.save() should always return itself', async function() {
    const post = await new Post({ title: 'New Post' }).save();
    assert(post instanceof Post);
    post.title = 'Skeleton King';
    assert.deepEqual(await post.save(), post);
  });

  it('bone.upsert() should skip if called directly with no attributes changed', async function() {
    const post = await Post.create({ title: 'New Post' });
    assert.equal(await post.upsert(), 0);
  });

  it('bone.upsert() should return affectedRows', async function() {
    const post = new Post({ title: 'New Post' });
    // INSERT ... UPDATE returns 1 if the INSERT branch were chosen
    assert.equal(await post.upsert(), 1);
    post.title = 'Skeleton King';
    // to pass sql analyse of database
    post.createdAt = new Date();
    // INSERT ... UPDATE returns 2 if the UPDATE branch were chosen in MySQL database
    assert.equal(await post.upsert(), Post.driver.type === 'mysql' ? 2 : 1);
  });

  it('bone.upsert() should not override existing primary key', async function() {
    const { id } = await Post.create({ title: 'New Post' });
    const post = new Post({ id, title: 'New Post 2' });
    await post.upsert();
    assert.equal(post.id, id);
    assert.equal(post.title, 'New Post 2');
  });

  it('bone.upsert() should not touch created_at if update', async () => {
    const { id, createdAt } = await Post.create({ title: 'Leah' });
    const post = new Post({ id, title: 'Cain' });
    await post.upsert();
    assert.equal(post.id, id);
    assert.equal(post.title, 'Cain');
    // upsert does not reload timestamps by default
    await post.reload();
    assert.deepEqual(post.createdAt, createdAt);
  });
});

describe('=> Remove', function() {
  beforeEach(async function() {
    await Post.remove({}, true);
  });

  it('Bone.remove(where) should fake removal if deletedAt presents', async function() {
    const post = await Post.create({ title: 'New Post' });
    await Post.remove({ title: 'New Post' });
    const foundPost = await Post.findOne({ id: post.id });
    expect(foundPost).to.be(null);
    const removedPost = await Post.findOne({ id: post.id }).unscoped;
    expect(removedPost.id).to.equal(post.id);
  });

  it('Bone.remove(where) should DELETE if deletedAt does not present', async function() {
    await TagMap.create({ targetId: 1, targetType: 1, tagId: 1 });
    await TagMap.remove({ targetId: 1 });
    expect((await TagMap.find()).length).to.eql(0);
  });

  it('Bone.remove(where, true) should DELETE rows no matter the presence of deletedAt', async function() {
    await Post.create({ title: 'New Post' });
    expect(await Post.remove({ title: 'New Post' }, true)).to.be(1);
    expect(await Post.unscoped.all).to.empty();
  });

  it('bone.remove() should fake removal if deletedAt presents', async function() {
    const post = await Post.create({ title: 'New Post' });
    const effected = await post.remove();
    expect(effected).to.eql(1);
    expect((await Post.find({})).length).to.eql(0);
  });

  it('bone.remove() should DELETE if deletedAt does not present', async function() {
    const tagMap = await TagMap.create({ targetId: 1, targetType: 1, tagId: 1 });
    const effected = await tagMap.remove();
    expect(effected).to.eql(1);
    expect((await TagMap.find({})).length).to.eql(0);
  });
});

describe('=> Bulk', () => {
  beforeEach(async () => {
    await Post.remove({}, true);
    await User.remove({}, true);
  });

  it('Bone.bulkCreate() should return bulk created instances', async () => {
    // distractor
    await Post.create({ id: 1, title: 'Mipha' });
    const posts = await Post.bulkCreate([
      { title: 'Tyrael' },
      { title: 'Leah' },
    ]);

    assert.equal(await Post.count(), 3);
    for (const entry of posts) {
      assert.ok(entry.id);
      const post = await Post.findOne(entry.id);
      assert.equal(entry.title, post.title);
      assert.deepEqual(entry.createdAt, post.createdAt);
      assert.deepEqual(entry.updatedAt, post.updatedAt);
    }
  });

  it('Bone.bulkCreate() should be able to insert with ids', async () => {
    // distractor
    await Post.create({ id: 1, title: 'Mipha' });
    const posts = await Post.bulkCreate([
      { id: 2, title: 'Tyrael' },
      { id: 3, title: 'Leah' },
    ]);

    assert.equal(await Post.count(), 3);
    for (const entry of posts) {
      assert.ok(entry.id);
      const post = await Post.findOne(entry.id);
      assert.equal(entry.title, post.title);
      assert.deepEqual(entry.createdAt, post.createdAt);
      assert.deepEqual(entry.updatedAt, post.updatedAt);
    }
  });

  it('Bone.bulkCreate() should not insert anything if duplicated', async () => {
    // distractor
    await Post.create({ id: 1, title: 'Mipha' });
    await assert.rejects(async () => {
      await Post.bulkCreate([
        { id: 1, title: 'Tyrael' },
        { id: 2, title: 'Leah' },
      ]);
    });
    assert.equal(await Post.count(), 1);
  });

  it('Bone.bulkCreate() should uncast types accordingly', async () => {
    await assert.doesNotReject(async () => {
      await Post.bulkCreate([
        { title: 'Leah', extra: { foo: 1 } },
        { title: 'Tyrael', extra: { bar: 2 } },
      ]);
    });
    const posts = await Post.order('title');
    assert.equal(posts.length, 2);
    assert.deepEqual(posts[0].title, 'Leah');
    assert.deepEqual(posts[0].extra, { foo: 1 });
    assert.deepEqual(posts[1].title, 'Tyrael');
    assert.deepEqual(posts[1].extra, { bar: 2 });
  });

  it('Bone.bulkCreate() should assign defaultValue automatically', async () => {
    await User.bulkCreate([
      {
        email: 'adin@par.com',
        meta: {
          h: 1
        },
        nickname: 'JJ'
      },
      {
        email: 'adin1@par.com',
        meta: {
          h: 1
        },
        nickname: 'JJ2',
        status: 2
      }
    ]);
    assert.equal(await User.count(), 2);
    const users = await User.find();
    expect(users[0].status, 1);
    expect(users[1].status, 2);
  });
});<|MERGE_RESOLUTION|>--- conflicted
+++ resolved
@@ -205,8 +205,6 @@
     expect(user.nickname).to.eql('V');
     expect(user1.nickname).to.eql('G');
   });
-<<<<<<< HEAD
-=======
 
   it('Bone.init(attrs, opts, descriptors) should work with setter and getter', async () => {
     await User.remove({}, true);
@@ -221,7 +219,6 @@
     expect(user.status).to.eql(2);
     expect(user.raw.status).to.equal(0);
   });
->>>>>>> d75e27c1
 });
 
 describe('=> Integration', function() {
