--- conflicted
+++ resolved
@@ -55,8 +55,6 @@
       this.attribute('nickname', this.constructor.formatter.formatName(value));
     }
   },
-<<<<<<< HEAD
-=======
   set status(value = 0) {
     this.attribute('status', value - 2);
   },
@@ -64,7 +62,6 @@
     const status = this.attribute('status');
     return status + 2;
   }
->>>>>>> d75e27c1
 });
 
 module.exports = User;