--- conflicted
+++ resolved
@@ -15,15 +15,11 @@
 const Raw = require('./raw');
 const { capitalize, camelCase, snakeCase } = require('./utils/string');
 const { hookNames, setupSingleHook } = require('./setup_hooks');
-<<<<<<< HEAD
-const { TIMESTAMP_NAMES, LEGACY_TIMESTAMP_COLUMN_MAP } = require('./constants');
-=======
 const {
   TIMESTAMP_NAMES,
   LEGACY_TIMESTAMP_COLUMN_MAP,
   ASSOCIATE_METADATA_MAP,
 } = require('./constants');
->>>>>>> 98148752
 
 const columnAttributesKey = Symbol('leoric#columns');
 
