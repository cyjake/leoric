'use strict';

<<<<<<< HEAD
const { setupSingleHook } = require('../setup_hooks');

=======
const util = require('util');
>>>>>>> f4f4d331

function translateOptions(spell, options) {
  const { attributes, where, group, order, offset, limit, include } = options;

  if (attributes) spell.$select(attributes);
  if (include) {
    if (typeof include === 'string') spell.$with(include);
  }
  if (where) spell.$where(where);
  if (group) spell.$group(group);
  if (order) {
    if (typeof order === 'string') {
      spell.$order(order);
    } else if (Array.isArray(order)) {
      // [[ 'createdAt', 'desc' ]]
      for (const entry of order) {
        if (Array.isArray(entry)) spell.$order(entry[0], entry[1]);
      }
    }
  }
  if (limit) spell.$limit(limit);
  if (offset) spell.$offset(offset);
}

// https://sequelize.org/master/class/lib/model.js~Model.html
// https://sequelize.org/master/manual/model-querying-finders.html
module.exports = Bone => {
  return class Spine extends Bone {
    static get sequelize() {
      return true;
    }

    static addScope(name, scope) {
      throw new Error('unimplemented');
    }

    static aggregate(name, func, options = {}) {
      Object.assign({ plain: true }, options);
      func = func.toLowerCase();

      if (![ 'count', 'average', 'minimum', 'maximum', 'sum' ].includes(func)) {
        throw new Error(`unknown aggregator function ${func}`);
      }

      const { where } = options;
      return this.find(where)[`$${func}`](name);
    }

    // static belongsTo() {
    //   throw new Error('unimplemented');
    // }

    static belongsToMany() {
      throw new Error('unimplemented');
    }

    static build(values, options = {}) {
      const { raw } = Object.assign({ raw: false, isNewRecord: true }, options);
      const { attributes } = this;
      const instance = new this();

      if (raw) {
        for (const name in attributes) {
          if (values.hasOwnProperty(name)) {
            instance.setDataValue(name, values[name]);
          }
        }
      } else {
        for (const name in attributes) {
          if (values.hasOwnProperty(name)) {
            instance.set(name, values[name]);
          }
        }
      }

      return instance;
    }

    // EXISTS
    // static bulkCreate() {}

    static async count(options = {}) {
      const { where, col, group } = options;
      const spell = super.find(where);
      if (Array.isArray(group)) spell.$group(...group);
      return await spell.$count(col);
    }

    // EXISTS
    // static async create(props) {}

    static decrement(fields, options) {
      const { where } = options;
      const spell = super.update(where);

      if (Array.isArray(fields)) {
        for (const field of fields) spell.$decrement(field);
      } else if (fields != null && typeof fields === 'object') {
        for (const field in fields) spell.$decrement(field, fields[field]);
      } else if (typeof fields === 'string') {
        spell.$decrement(fields);
      } else {
        throw new Error(`Unexpected fields: ${fields}`);
      }

      return spell;
    }

    // static describe() {
    //   throw new Error('unimplemented');
    // }

    static async destroy(options = {}) {
      const { where } = options;
      return await this.remove(where || {}, { hooks: false });
    }

    // EXISTS
    // static drop() {}

    static findAll(options = {}) {
      const spell = this.find();
      translateOptions(spell, options);
      return spell;
    }

    static async findAndCountAll(options) {
      const spell = this.find();
      translateOptions(spell, options);
      const [ rows, count ] = await Promise.all([ spell, spell.count() ]);
      return { rows, count };
    }

    static async findByPk(value) {
      return await super.findOne({ [this.primaryKey]: value });
    }

    static async findCreateFind(options = {}) {
      const { where, defaults } = options;
      let instance = await this.findOne({ where });

      if (!instance) {
        try {
          instance = await this.create({ ...defaults, ...where });
        } catch (err) {
          instance = await this.findOne({ where });
        }
      }

      return instance;
    }

    static findOne(options) {
      // findOne(null)
      if (arguments.length > 0 && options == null) return null;

      // findOne(id)
      if (typeof options !== 'object') return super.findOne(options);

      // findOne({ where })
      // findOne()
      return this.findAll({ ...options, limit: 1 }).later(result => result[0]);
    }

    static async findOrBuild(options = {}) {
      const { where, defaults } = options;
      const instance = await this.findOne({ where });
      const result = instance || this.build({ ...defaults, ...where });
      return [ result, !instance ];
    }

    static async findOrCreate(options) {
      const [ result, built ] = await this.findOrBuild(options);
      if (built) await result.save();
      return [ result, built ];
    }

    static getTableName() {
      return this.table;
    }

    // BREAKING
    // static hasMany() {}

    // BREAKING
    // static hasOne() {}

    static increment(fields, options = {}) {
      const { where } = options;
      const spell = super.update(where);

      if (Array.isArray(fields)) {
        for (const field of fields) spell.$increment(field);
      } else if (fields != null && typeof fields === 'object') {
        for (const field in fields) spell.$increment(field, fields[field]);
      } else if (typeof fields === 'string') {
        spell.$increment(fields);
      } else {
        throw new Error(`Unexpected fields: ${fields}`);
      }

      return spell;
    }

    static async max(attribute, options = {}) {
      return await super.find(options.where).$maximum(attribute);
    }

    static async min(attribute, options = {}) {
      return await super.find(options.where).$minimum(attribute);
    }

    static removeAttribute(name) {
      const { definition, schema, schemaMap } = this;
      const columnInfo = schema[name];
      delete schema[name];
      delete schemaMap[columnInfo.columnName];
      delete definition[name];
    }

    static restore(options = {}) {
      return super.update(options.where || {}, { deletedAt: null });
    }

    static schema() {
      throw new Error('unimplemented');
    }

    static scope() {
      throw new Error('unimplemented');
    }

    static async sum(attribute, options = {}) {
      return await super.find(options.where).$sum(attribute);
    }

    // EXISTS
    // static async sync() {}

    static truncate() {
      throw new Error('unimplemented');
    }

    static unscoped() {
      const spell = this.find();
      spell.scopes = [];
      return spell;
    }

    static update(values, options = {}) {
      const { where } = options;
      const whereConditions = where || {};
      return super.update(whereConditions, values, { hooks: false });
    }

    static upsert(values, options = {}) {
      const instance = new this(values);
      return instance._upsert();
    }
    // EXISTS
    // get isNewRecord() {}

    changed(key) {
      if (key != null) {
        if (this.rawUnset.has(key)) return false;
        const value = this.attribute(key);
        const valueWas = this.rawPrevious[key];
        return !util.isDeepStrictEqual(value, valueWas);
      }

      const result = [];
      for (const attrKey of Object.keys(this.constructor.attributes)) {
        if (this.rawPrevious[attrKey]) result.push(attrKey);
      }
      return result.length > 0 ? result : false;
    }

    async decrement(fields, options) {
      const Model = this.constructor;
      const { primaryKey } = Model;
      if (this[primaryKey] == null) {
        throw new Error(`Unset primary key ${primaryKey}`);
      }
      return Model.decrement(fields, {
        ...options,
        where: { [primaryKey]: this[primaryKey] },
      });
    }

    async destroy(options = {}, runOpt) {
      return await this.remove(options.force, { ...runOpt, hooks: false });
    }

    equals() {
      throw new Error('unimplemented');
    }

    equalsOneOf() {
      throw new Error('unimplemented');
    }

    get(key) {
      return this[key];
    }

    getDataValue(key) {
      return this.attribute(key);
    }

    increment(fields, options) {
      const Model = this.constructor;
      const { primaryKey } = Model;
      if (this[primaryKey] == null) {
        throw new Error(`Unset primary key ${primaryKey}`);
      }
      return Model.increment(fields, {
        ...options,
        where: { [primaryKey]: this[primaryKey] },
      });
    }

    isSoftDeleted() {
      const { deletedAt } = this.constructor.timestamps;
      return this[deletedAt] != null;
    }

    previous(key) {
      if (key != null) return this.rawPrevious[key];

      const result = {};
      for (const attrKey of Object.keys(this.attributes)) {
        result[attrKey] = this.rawPrevious[attrKey];
      }
      return result;
    }

    // EXISTS
    // async reload() {}

    // EXISTS
    // restore() {}

    // EXISTS
    // async save() {}

    set(key, value) {
      this[key] = value;
    }

    setDataValue(key, value) {
      this.attribute(key, value);
    }

    // EXISTS
    // toJSON() {}

    // EXISTS
    // async update() {}

    validate() {
      throw new Error('unimplemented');
    }

    where() {
      const { primaryKey } = this.constructor;
      return { [primaryKey]: this[primaryKey] };
    }

    /**
     *
     *
     * @static
     * @param {*} hookName before/after create|destroy|upsert|remove|update
     * @param {*} fnNameOrFun function name or function
     * @param {*} func hook function
     */
    static addHook(hookName, fnNameOrFun, func) {
      if (!hookName || (!fnNameOrFun && !func)) return;
      setupSingleHook(this, hookName, typeof fnNameOrFun === 'function'? fnNameOrFun : func);
    }

    static removeHook() {
      throw new Error('unimplemented');
    }
  };
};<|MERGE_RESOLUTION|>--- conflicted
+++ resolved
@@ -1,11 +1,8 @@
 'use strict';
 
-<<<<<<< HEAD
 const { setupSingleHook } = require('../setup_hooks');
 
-=======
 const util = require('util');
->>>>>>> f4f4d331
 
 function translateOptions(spell, options) {
   const { attributes, where, group, order, offset, limit, include } = options;
