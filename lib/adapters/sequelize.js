--- conflicted
+++ resolved
@@ -145,13 +145,8 @@
     // }
 
     static async destroy(options = {}) {
-<<<<<<< HEAD
-      const { where } = options;
-      return await this.remove(where || {}, { hooks: false });
-=======
       const { where, force } = options;
-      return await this.remove(where || {}, force);
->>>>>>> ce915a02
+      return await this.remove(where || {}, force, { hooks: false });
     }
 
     // EXISTS
@@ -304,13 +299,9 @@
     static update(values, options = {}) {
       const { where, paranoid = false } = options;
       const whereConditions = where || {};
-<<<<<<< HEAD
-      return super.update(whereConditions, values, { hooks: false });
-=======
       const spell = super.update(whereConditions, values);
       if (!paranoid) return spell.unscoped;
       return spell;
->>>>>>> ce915a02
     }
 
     static upsert(values, options = {}) {
@@ -325,12 +316,8 @@
       const changeValues = {};
       const changedKeys = this.changed();
       if (changedKeys) {
-<<<<<<< HEAD
-        for (const key of changedKeys) { changeValues[key] = this.attribute(key); }
-=======
         // custom getter should be executed in case there is a custom setter
         for (const key of changedKeys) { changeValues[key] = this[key]; }
->>>>>>> ce915a02
       }
       let changes = {};
       if (fields && fields.length) {
@@ -341,13 +328,9 @@
           ...values,
         };
       }
-<<<<<<< HEAD
-      return super._update(changes);
-=======
       const spell = super.update(changes, options);
       // instance update don't need to be paranoid
       return spell.unscoped;
->>>>>>> ce915a02
     }
 
     changed(key) {
