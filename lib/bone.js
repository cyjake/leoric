'use strict';

/**
 * The Bone to extend models from. This module consists of helper methods like `capitalize`, and the class {@link Bone}.
 * @module
 */
const util = require('util');
const pluralize = require('pluralize');
const { executeValidator, LeoricValidateError } = require('./validator');

const DataTypes = require('./data_types');
const Collection = require('./collection');
const Spell = require('./spell');
const { capitalize, camelCase, snakeCase } = require('./utils/string');
const { getPropertyNames } = require('./utils/index');

function looseReadonly(props) {
  return Object.keys(props).reduce((result, name) => {
    result[name] = {
      value: props[name],
      writable: false,
      enumerable: false,
      configurable: true,
    };
    return result;
  }, {});
}

function compare(attributes, columns) {
  const diff = {};
  const columnMap = columns.reduce((result, entry) => {
    result[entry.columnName] = entry;
    return result;
  }, {});

  for (const name in attributes) {
    const attribute = attributes[name];
    const { columnName } = attribute;

    if (!attribute.equals(columnMap[columnName])) {
      diff[name] = {
        modify: columnMap.hasOwnProperty(columnName),
        ...attribute,
      };
    }
  }

  return diff;
}

function setDefaultValue(record, attributes) {
  if (record == null || attributes == null) return;
  for (const name in attributes) {
    const value = record[name];
    // set defaultValues
    const { defaultValue } = attributes[name];
    if (value === undefined && defaultValue != null) record[name] = defaultValue;
  }
  return record;
}

/**
 * The base class that provides Object-relational mapping. This class is never intended to be used directly. We need to create models that extends from Bone. Most of the query features of Bone is implemented by {@link Spell} such as {@link Spell#$group} and {@link Spell#$join}. With Bone, you can create models like this:
 *
 *     class Post extends Bone {
 *       static describe() {
 *         this.hasMany('comments')
 *         this.belongsTo('author', { className: 'User' })
 *         this.attribute('extra', { type: JSON })
 *       }
 *     }
 *
 * And then query posts by lots of means:
 *
 *     Post.first
 *     Post.where('title = ? && authorId = ?', 'Leah', 42)
 *     Post.include('comments').group('posts.id').count('comments.*').order('count')
 *
 * @alias Bone
 * @property {Object} #raw
 * @property {Object} #rawSaved
 * @property {Object} #rawPrevious
 * @property {Set} #rawUnset
 * @property {Boolean} #isNewRecord
 * @example
 * const post = new Post()
 * const post = new Post({ title: 'Leah' })
 */
class Bone {

  // private variables
  #raw = {};
  #rawSaved = {};
  #rawUnset = new Set();
  #rawPrevious = {};
  #isNewRecord = {};


  // jsdoc gets examples of Bone confused with examples of constructor. Let's just put examples at class comments for now.
  /**
   * Create an instance of Bone. Accepts initial data values.
   * @param {Object} dataValues
   */
  constructor(dataValues) {
    // set default values first
    setDefaultValue(dataValues, this.constructor.attributes);
    // execute setters
    if (dataValues) {
      for (const name in dataValues) {
        this[name] = dataValues[name];
      }
    }
  }


  /**
   * Get or set attribute value by name. This method is quite similiar to `jQuery.attr()`. If the attribute isn't selected when queried from database, an error will be thrown when accessing it.
   *
   *     const post = Post.select('title').first
   *     post.content   // throw Error('Unset attribute "content"')
   *
   * This is the underlying method of attribute getter/setters:
   *
   *     Object.defineProperty(Post.prototype, 'title', {
   *         get: function() { return this.attribute('title') },
   *         set: function(value) { return this.attribute('title', value) }
   *     })
   *
   * These `getter`s and `setter`s are automatically generated while {@link Bone.describe} is called.
   * @param {string}  name   - attribute name
   * @param {*}      [value] - attribute value
   * @return {*}
   * @example
   * .attribute('title')                 // get the value of title
   * .attribute('title', 'New Post')  // set the value of title to 'New Post'
   */
  attribute(...args) {
    const [ name, value ] = args;
    const { attributes } = this.constructor;

    if (!attributes.hasOwnProperty(name)) {
      throw new Error(`${this.constructor.name} has no attribute "${name}"`);
    }
    if (args.length > 1) {
      // execute validators
      this.#raw[name] = value;
      this.#rawUnset.delete(name);
      return this;
    }
    if (this.#rawUnset.has(name)) throw new Error(`unset attribute "${name}"`);
    const rawValue = this.#raw[name];
    // make sure null is returned if value is undefined
    return rawValue == null ? null : rawValue;

  }

<<<<<<< HEAD
  /**
   *
   * clone instance
   * @param {Bone} target
   * @memberof Bone
   */
  _clone(target) {
    Object.assign(this.#raw, target.getRaw());
    Object.assign(this.#rawSaved, target.getRawSaved());
=======

  hasAttribute(name) {
    if (!name) return false;
    const { attributes } = this.constructor;
    return attributes.hasOwnProperty(name);
  }

  static hasAttribute(name) {
    if (!name) return false;
    const { attributes } = this;
    return attributes.hasOwnProperty(name);
  }

  setRaw(key, value) {
    this[raw][key] = value;
>>>>>>> 7b432cf0
  }

  getRaw(key) {
    if (key) return this.#raw[key];
    return this.#raw;
  }

  getRawSaved(key) {
    if (key) return this.#rawSaved[key];
    return this.#rawSaved;
  }

  getRawPrevious(key) {
    if (key) return this.#rawPrevious[key];
    return this.#rawPrevious;
  }

  isNewRecord() {
    return this.#isNewRecord;
  }

  setIsNewRecord(value) {
    this.#isNewRecord = value;
  }

  // protected
  _setRaw(key, value) {
    this.#raw[key] = value;
  }

  // protected
  _getRawUnset() {
    return this.#rawUnset;
  }

  // protected
  _setRawSaved(key, value) {
    this.#rawSaved[key] = value;
  }


  /**
   * instance.validate()
   * @memberof Bone
   */
  validate() {
    this._validateAttributes();
  }

  /**
   * @private validate attributes
   * before writing operations: instance.create / save  / update
   * @memberof Bone
   */
  _validateAttributes(values = {}) {
    const { attributes } = this.constructor;
    // check changed values
    const changes = this.changes();
    let changedValues = {};
    for (const key in changes) {
      if (changes[key].length === 2) {
        changedValues[key] = changes[key][1];
      }
    }

    // merge all changed values
    changedValues = Object.assign(changedValues, values);

    for (const valueKey in changedValues) {
      const attribute = attributes[valueKey];
      if (!attribute) continue;
      const { validate = {}, name, allowNull, defaultValue } = attribute;
      const value = changedValues[valueKey];
      if (value == null && defaultValue == null) {
        if (allowNull === false) throw new LeoricValidateError('notNull', name);
        if ((allowNull === true || allowNull === undefined) && validate.notNull === undefined ) return;
      }
      if (!validate) return;
      for (const key in validate) {
        if (validate.hasOwnProperty(key)) executeValidator(this, key, attribute, value);
      }
    }
  }

  /**
   * @private validate attributes
   * before writing operations: class.create / upsert / update
   * @static
   * @param {*} [values={}]
   * @memberof Bone
   */
  static _validateAttributes(values = {}) {
    const { attributes } = this;
    for (const valueKey in values) {
      const attribute = attributes[valueKey];
      // If valueKey is not an attribute of the Model, go to the next loop instead of throw 'No Such Attribute' Error,
      // in case it is a custom property of the Model which defined by custom setters/getters.
      if (!attribute) return;
      const { validate = {}, name, allowNull, defaultValue } = attribute;
      const value = values[valueKey];
      if (value == null && defaultValue == null) {
        if (allowNull === false) throw new LeoricValidateError('notNull', name);
        if ((allowNull === true || allowNull === undefined) && validate.notNull === undefined) return;
      }
      if (!validate) return;
      for (const key in validate) {
        if (validate.hasOwnProperty(key)) executeValidator(this, key, attribute, value);
      }
    }
  }

  /**
   * Get the original value of attribute. If the attribute isn't selected in the first place, an error will be thrown when accessing it.
   * @param {string} name - attribute name
   * @example
   * const post = await Post.findOne({ title: 'Leah' })
   * post.title = 'Deckard Cain'
   * post.attributeWas('title')  // => 'Leah'
   */
  attributeWas(name) {
    if (this.#rawUnset.has(name)) throw new Error(`unset attribute "${name}"`);
    const value = this.#rawSaved[name];
    return value == null ? null : value;
  }

  /**
   * @deprecated {attributeChanged} is deprected, use {@link Bone#changed} instead
   * Check if the value of attribute is changed or not ({@link Bone#rawSaved}).
   * @param {string} name - attribute name
   * @example
   * const post = await Post.findOne({ title: 'Leah' })
   * post.title = 'Deckard Cain'
   * post.attributeChanged('title')  // => true
   * post.title = 'Leah'
   * post.attributeChanged('title')  // => false
   */
  attributeChanged(name) {
<<<<<<< HEAD
    if (this.#rawUnset.has(name)) return false;
=======
    if (this.getRawUnset().has(name) || !this.hasAttribute(name)) return false;
>>>>>>> 7b432cf0
    const value = this.attribute(name);
    const valueWas = this.attributeWas(name);
    return !util.isDeepStrictEqual(value, valueWas);
  }

  /**
   *
   * @param {string?} name
   * @returns {string | Array<string>} changed attribute(s)' name that compare(s) to previous persisted value(s): {@link Bone.raw} compares to {@link Bone.rawPrevious}
   * @memberof Bone
   */
  previousChanged(name) {
    const result = Object.keys(this.previousChanges(name));
    if (name != null) return !!result.length;
    return result.length > 0 ? result : false;
  }

  /**
   *
   * @param {string?} name
   * @returns {Object: {
   *  name: [ previousValue, currentValue ]
   * }} changed attribute(s) that compare(s) to current persisted value(s): {@link Bone.raw} compares to {@link Bone.rawSaved}
   * @memberof Bone
   */
  previousChanges(name) {
    if (name != null) {
<<<<<<< HEAD
      if (this.#rawUnset.has(name) || this.#rawPrevious[name] === undefined) return {};
=======
      if (this.getRawUnset().has(name) || this.getRawPrevious(name) === undefined || !this.hasAttribute(name)) return {};
>>>>>>> 7b432cf0
      const value = this.attribute(name);
      const valueWas = this.#rawPrevious[name] == null ? null : this.#rawPrevious[name];
      if (util.isDeepStrictEqual(value, valueWas)) return {};
      return { [name]: [ valueWas, value ] };
    }
    const result = {};
    for (const attrKey of Object.keys(this.constructor.attributes)) {
      if (this.#rawUnset.has(attrKey) || this.#rawPrevious[attrKey] === undefined) continue;
      const value = this.attribute(attrKey);
      const valueWas = this.#rawPrevious[attrKey] == null ? null : this.#rawPrevious[attrKey];
      if (!util.isDeepStrictEqual(value, valueWas)) result[attrKey] = [ valueWas, value ];
    }
    return result;
  }

  /**
   *
   *
   * @param {string?} name
   * @returns {Object: {
   *  name: [ savedValue, currentValue ]
   * }} changed attribute(s) that compare(s) to current persisted value(s): {@link Bone.raw} compares to {@link Bone.rawSaved}
   * @memberof Bone
   */
  changes(name) {
    if (name != null) {
<<<<<<< HEAD
      if (this.#rawUnset.has(name)) return {};
=======
      if (this.getRawUnset().has(name) || !this.hasAttribute(name)) return {};
>>>>>>> 7b432cf0
      const value = this.attribute(name);
      const valueWas = this.attributeWas(name);
      if (util.isDeepStrictEqual(value, valueWas)) return {};
      return { [name]: [ valueWas, value ] };
    }
    const result = {};
    for (const attrKey of Object.keys(this.constructor.attributes)) {
      if (this.#rawUnset.has(attrKey)) continue;
      const value = this.attribute(attrKey);
      const valueWas = this.attributeWas(attrKey);

      if (!util.isDeepStrictEqual(value, valueWas)) {
        result[attrKey] = [ valueWas, value ];
      }
    }
    return result;
  }

  changed(name) {
    const result = Object.keys(this.changes(name));
    if (name != null) return !!result.length;
    return result.length > 0 ? result : false;
  }

  /**
   * Gets called when `console.log(instance)` is invoked.
   * @example
   * const post = await Post.first
   * post.inspect()  // => 'Post { "id": 1, ... }'
   * @return {String}
   */
  [util.inspect.custom]() {
    return this.constructor.name + ' ' + util.inspect(this.toJSON());
  }

  /**
   * Gets called when `JSON.stringify(instance)` is invoked.
   * @example
   * const post = await Post.first
   * post.toJSON()  // => { id: 1, ... }
   * @return {Object}
   */
  toJSON() {
    const obj = {};

    const names = getPropertyNames(this);
    for (const key of names) {
      if (this.#rawUnset.has(key)) continue;
      if (typeof this[key] !== 'function') {
        const value = this[key];
        if (value != null) {
          obj[key] = typeof value.toJSON === 'function' ? value.toJSON() : value;
        }
      }
    }

    return obj;
  }

  /**
   * This is the loyal twin of {@link Bone#toJSON} because when generating the result object, the raw values of attributes are used, instead of the values returned by custom getters (if any).
   * @example
   * const post = await Post.first
   * post.toObject()  // => { id: 1, ... }
   * @return {Object}
   */
  toObject() {
    const obj = {};

    const names = getPropertyNames(this);
    for (const key of names) {
      if (this.#rawUnset.has(key)) continue;
      if (typeof this[key] !== 'function') {
        const value = this[key];
        obj[key] = value != null && typeof value.toObject === 'function'
        ? value.toObject()
        : value;
      }
    }
    return obj;
  }

  /**
   * Save the changes to database. If the instance isn't persisted to database before, an INSERT query will be executed. Otherwise, an upsert-like query is chosen to make sure only one instance of the specified primaryKey is created. If the primaryKey is positive but unchanged, an UPDATE will be executed.
   * @example
   * new Post({ title: 'Leah' }).save()
   * // same as Post.create({ title: 'Leah' })
   *
   * const post = Post.first
   * post.title = 'Decard Cain'
   * post.save()
   * @return {Bone} current instance
   */
  async save(opts = {}) {
    const { primaryKey } = this.constructor;
    if (this.#rawUnset.has(primaryKey)) throw new Error(`unset primary key ${primaryKey}`);
    if (this[primaryKey] == null) {
      await this.create(opts);
    } else if (this.changed(primaryKey)) {
      await this.upsert(opts);
    } else {
      await this.update(null, opts);
    }
    return this;
  }

  /**
   * Sync changes made in {@link Bone.raw} back to {@link Bone.rawSaved}.
   * @private
   */
  syncRaw(changes) {
    const { attributes, driver } = this.constructor;
    this.#isNewRecord = false;
    for (const name of Object.keys(changes || attributes)) {
      const { jsType } = attributes[name];
      // Take advantage of uncast/cast to create new copy of value
      const value = driver.uncast(this.#raw[name], jsType);
      if (this.#rawSaved[name] !== undefined) {
        this.#rawPrevious[name] = this.#rawSaved[name];
      } else if (!changes && this.#rawPrevious[name] === undefined) {
        // first persisting
        this.#rawPrevious[name] = driver.cast(value, jsType);
      }
      this.#rawSaved[name] = driver.cast(value, jsType);
    }
  }

  /**
   * Look for current instance in the database, then:
   *
   * - If found, save the changes to existing one.
   * - If not found, create a new record.
   *
   * Returns number of affectedRows.
   * @private
   * @return {number}
   */
  upsert(opts = {}) {
    const data = {};
    const Model = this.constructor;
    const { attributes, primaryKey } = Model;

    for (const name in attributes) {
      if (this.changed(name)) data[name] = this.attribute(name);
    }

    if (Object.keys(data).length === 0) return Promise.resolve(0);

    const { createdAt, updatedAt } = Model.timestamps;

    if (attributes[createdAt] && !this[createdAt]) {
      data[createdAt] = new Date();
    }

    if (attributes[updatedAt] && !(this[updatedAt] && this.changed('updatedAt'))) {
      data[updatedAt] = new Date();
    }

    if (this[primaryKey]) data[primaryKey] = this[primaryKey];
    if (opts.validate !== false) {
      this._validateAttributes(data);
    }

    // About LAST_INSERT_ID()
    // - http://dev.mysql.com/doc/refman/5.7/en/information-functions.html#function_last-insert-id
    const spell = new Spell(Model).$upsert(data);
    return spell.later(result => {
      // LAST_INSERT_ID() breaks on TDDL
      if (this[primaryKey] == null) this[primaryKey] = result.insertId;
      this.syncRaw();
      return result.affectedRows;
    });
  }

  /**
   * Persist changes on current instance back to database with `UPDATE`.
   * @private
   * @return {number}
   */
  update(opts, queryOpts = {}) {
    const changes = opts != null && typeof opts === 'object' ? opts : {};
    const Model = this.constructor;
    const { attributes, primaryKey, shardingKey } = Model;

    if (opts == null) {
      for (const name in attributes) {
        if (this.changed(name)) changes[name] = this.attribute(name);
      }
    } else {
      for (const name in opts) {
        const originValue = this.attribute(name);
        // exec custom setters in case it exist
        this[name] = opts[name];
        changes[name] = this.attribute(name);
        // revert value in case update failed
        this.attribute(name, originValue);
      }
    }

    if (Object.keys(changes).length === 0) return Promise.resolve(0);
    if (this[primaryKey] == null) {
      throw new Error(`unset primary key ${primaryKey}`);
    }

    const where = { [primaryKey]: this[primaryKey] };
    if (shardingKey) where[shardingKey] = this[shardingKey];

    const { updatedAt, deletedAt } = Model.timestamps;
    if (attributes[updatedAt] && !changes[updatedAt] && !changes[deletedAt]) {
      changes[updatedAt] = new Date();
    }
    if (queryOpts.validate !== false ) {
      this._validateAttributes(changes);
    }
    const spell = new Spell(Model).$where(where).$update(changes);
    return spell.later(result => {
      // sync changes (changes has been formatted by custom setters, use this.attribute(name, value) directly)
      for (const key in changes) {
        this.attribute(key, changes[key]);
      }
      this.syncRaw(changes);
      return result.affectedRows;
    });
  }

  /**
   * Insert current instance into database. Unlike {@link Bone#upsert}, this method use `INSERT` no matter primary key presents or not.
   * @private
   * @return {Bone}
   */
  create(opts = {}) {
    const Model = this.constructor;
    const { primaryKey, attributes } = Model;
    const data = {};
    const { createdAt, updatedAt } = Model.timestamps;

    if (attributes[createdAt] && !this[createdAt]) {
      this[createdAt] = new Date();
    }

    if (attributes[updatedAt] && !this[updatedAt]) {
      this[updatedAt] = this[createdAt];
    }

    for (const name in attributes) {
      const value = this.attribute(name);
      const { defaultValue } = attributes[name];
      if (value != null) {
        data[name] = value;
      } else if (value === undefined && defaultValue != null) {
        data[name] = defaultValue;
      }
    }

    if (opts.validate !== false) {
      this._validateAttributes();
    }

    const spell = new Spell(Model).$insert(data);
    return spell.later(result => {
      this[primaryKey] = result.insertId;
      this.syncRaw();
      return this;
    });
  }

  async reload() {
    const { primaryKey } = this.constructor;
    const instance = await this.constructor.findOne(this[primaryKey]).unscoped;
    if (instance) {
      this._clone(instance);
    }
    return instance;
  }

  /**
   * Delete current instance. If `deletedAt` attribute exists, calling {@link Bone#remove} does not actually delete the record from the database. Instead, it updates the value of `deletedAt` attribute to current date. This is called [soft delete](../querying#scopes). To force a regular `DELETE`, use `.remove(true)`.
   * @param {boolean} forceDelete
   * @example
   * const post = await Post.first
   * post.remove()      // update the `deletedAt`
   * post.remove(true)  // delete record
   */
  async remove(forceDelete) {
    const Model = this.constructor;
    const { primaryKey, shardingKey } = Model;

    if (this[primaryKey] == null) {
      throw new Error('instance is not persisted yet.');
    }

    const condition = { [primaryKey]: this[primaryKey] };
    if (shardingKey) condition[shardingKey] = this[shardingKey];

    return await Model.remove(condition, forceDelete);
  }

  async restore() {
    const Model = this.constructor;
    const { primaryKey, shardingKey } = Model;

    if (this[primaryKey] == null) {
      throw new Error('instance is not persisted yet.');
    }

    const conditions = {
      [primaryKey]: this[primaryKey],
      deletedAt: { $ne: null },
    };
    if (shardingKey) conditions[shardingKey] = this[shardingKey];

    return await Bone.update.call(Model, conditions, { deletedAt: null });
  }

  /**
   * Override attribute metadata. Currently only `type` is needed to be overriden with this method.
   * @param {string} name
   * @param {Object} meta
   * @example
   * class Post extends Bone {
   *   static describe() {
   *     Post.attribute('extra', { type: JSON })
   *   }
   * }
   */
  static attribute(name, meta = {}) {
    if (!this.attributes[name]) {
      throw new Error(`${this.name} has no attribute called ${name}`);
    }
    const { type: jsType } = meta;
    Object.assign(this.attributes[name], { jsType });
  }

  /**
   * Generate attributes from column definitions.
   * @private
   * @param {Object[]} columns - `information_schema.columns` of certain table
   */
  static load(columns = []) {
    const { Attribute } = this.driver;
    const { attributes, options } = this;
    const attributeMap = {};

    for (const name of Object.keys(attributes)) {
      const attribute = new Attribute(name, attributes[name], options.define);
      attributeMap[attribute.columnName] = attribute;
      attributes[name] = attribute;
    }

    const descriptors = {};
    for (const name in attributes) {
      const descriptor = Object.getOwnPropertyDescriptor(this.prototype, name);
      descriptors[name] = Object.assign({
        get() {
          return this.attribute(name);
        },
        set(value) {
          this.attribute(name, value);
        },
        configurable: true,
      }, Object.keys(descriptor || {}).reduce((result, key) => {
        if (descriptor[key] != null) result[key] = descriptor[key];
        return result;
      }, {}));
    }
    Object.defineProperties(this.prototype, descriptors);
    Object.defineProperties(this, looseReadonly({
      columns,
      attributeMap,
      synchronized: Object.keys(compare(attributes, columns)).length === 0,
    }));
  }

  /**
   * Placeholder static method. Sub-classes of Bone can override this method to setup model informations such as associations, attribute renamings, etc.
   * @example
   * class Post extends Bone {
   *   static describe() {
   *     this.belongsTo('author', { className: 'User' })
   *     this.renameAttribute('content', 'body')
   *   }
   * }
   */
  static describe() {}

  /**
   * The primary key of the model, in camelCase.
   * @type {string}
   */
  static get primaryKey() {
    return 'id';
  }

  /**
   * The primary column of the model, in snake_case, usually.
   * @type {string}
   */
  static get primaryColumn() {
    return this.unalias(this.primaryKey);
  }

  static get shardingColumn() {
    if (this.shardingKey) return this.unalias(this.shardingKey);
  }

  static get physicTable() {
    const { physicTables } = this;
    if (physicTables && physicTables.length > 0) {
      return physicTables[0];
    }
    // table name might be undefined, the default one will get set later.
    return this.table || snakeCase(pluralize(this.name));
  }

  /**
   * Get the column name from the attribute name
   * @private
   * @param   {string} name
   * @return {string}
   */
  static unalias(name) {
    if (name in this.attributes) {
      return this.attributes[name].columnName;
    }
    return name;

  }

  /**
   * Rename attribute. Since Bone manages a separate set of names called attributes instead of using the raw columns, we can rename the attribute names, which is transformed from the column names by convention, to whatever name we fancy.
   * @param {string} originalName
   * @param {string} newName
   */
  static renameAttribute(originalName, newName) {
    const { attributes, attributeMap } = this;

    if (attributes.hasOwnProperty(newName)) {
      throw new Error(`unable to override existing attribute "${newName}"`);
    }

    if (attributes.hasOwnProperty(originalName)) {
      const info = attributes[originalName];
      info.name = newName;
      attributes[newName] = info;
      attributeMap[info.columnName] = info;
      delete attributes[originalName];
      Reflect.deleteProperty(this.prototype, originalName);
      Object.defineProperty(this.prototype, newName, Object.assign({
        get() {
          return this.attribute(newName);
        },
        set(value) {
          return this.attribute(newName, value);
        },
        enumerable: true,
        configurable: true,
      }, Object.getOwnPropertyDescriptor(this.prototype, newName)));

    }
  }

  /**
   * Set a `hasOne` association to another model. The model is inferred by `opts.className` or the association `name` by default.
   * @param {string}  name
   * @param {Object} [opts]
   * @param {string} [opts.className]
   * @param {string} [opts.foreignKey]
   */
  static hasOne(name, opts) {
    opts = Object.assign({
      className: capitalize(name),
      foreignKey: this.table + 'Id',
    }, opts);

    if (opts.through) opts.foreignKey = '';

    this.associate(name, opts);
  }

  /**
   * Set a `hasMany` association to another model. The model is inferred by `opts.className` or the association `name` by default.
   * @param {string}  name
   * @param {Object} [opts]
   * @param {string} [opts.className]
   * @param {string} [opts.foreignKey]
   */
  static hasMany(name, opts) {
    opts = Object.assign({
      className: capitalize(pluralize(name, 1)),
    }, opts, {
      hasMany: true,
    });

    if (opts.through) opts.foreignKey = '';

    this.associate(name, opts);
  }

  /**
   * Set a `belongsTo` association to another model. The model is inferred by `opts.className` or the association `name` by default.
   * @param {string}  name
   * @param {Object} [opts]
   * @param {string} [opts.className]
   * @param {string} [opts.foreignKey]
   */
  static belongsTo(name, opts) {
    opts = Object.assign({
      className: capitalize(name),
    }, opts);

    let { className, foreignKey } = opts;
    if (!foreignKey) foreignKey = camelCase(className) + 'Id';

    this.associate(name, Object.assign(opts, { foreignKey, belongsTo: true }));
  }

  /**
   * Mount the association. If existing association were found, throw an `Error`.
   * @private
   * @param {string}  name
   * @param {Object}  opts
   * @param {boolean} opts.belongsTo
   * @param {string}  opts.className
   * @param {string}  opts.foreignKey
   * @param {boolean} opts.hasMany
   */
  static associate(name, opts = {}) {
    if (name in this.associations) {
      throw new Error(`duplicated association "${name}" on model ${this.name}`);
    }
    const { className } = opts;
    const Model = this.models[className];
    if (!Model) throw new Error(`unable to find model "${className}"`);

    const { deletedAt } = this.timestamps;
    if (Model.attributes[deletedAt] && !opts.where) {
      opts.where = { [deletedAt]: null };
    }
    this.associations[name] = { ...opts, Model };
  }

  /**
   * Instantiate model from raw data packet returned by driver.
   * @private
   * @param {Object} row
   * @return {Bone}
   */
  static instantiate(row) {
    const { attributes, driver } = this;
    const instance = new this();

    for (const name in attributes) {
      const { columnName, jsType } = attributes[name];
      if (columnName in row) {
        // to make sure raw and rawSaved hold two different objects
        instance._setRaw(name, driver.cast(row[columnName], jsType));
        instance._setRawSaved(name, driver.cast(row[columnName], jsType));
      } else {
        instance._getRawUnset().add(name);
      }
    }

    return instance;
  }

  /**
   * An alias of {@link Bone.find} without any conditions. To get all records in database, including those ones marked deleted, use {@link spell#$unscoped}. This getter returns all records by querying them at once, which can be inefficient if table contains loads of data. It is recommended to consume data by {@link spell#$batch}.
   * @example
   * Post.all           // fetches at once.
   * Post.all.unscoped  // fetches (soft) deleted records too.
   * Post.all.batch()   // fetches records 1000 by 1000s.
   * @return {Spell}
   */
  static get all() {
    return this.find();
  }

  /**
   * Start a find query by creating and returning an instance of {@link Spell}. The `conditions` and `values` are handed over to {@link spell#$where}.
   * @param {string|Object} conditions
   * @param {...*} values
   * @return {Spell}
   */
  static find(conditions, ...values) {
    const spell = new Spell(this);
    const conditionsType = typeof conditions;
    // find(1)
    // find([ 1, 2, 3 ])
    if (Array.isArray(conditions) || conditionsType == 'number') {
      spell.$where({ [this.primaryKey]: conditions });
    }
    // find({}, { offset: 1, limit: 1 })
    else if (typeof conditions === 'object' && values.length == 1 && typeof values[0] === 'object') {
      spell.$where(conditions);
      for (const method of [ 'order', 'limit', 'offset', 'select' ]) {
        const value = values[0][method];
        if (value != null) spell[`$${method}`](value);
      }
    } else if (conditions) {
      spell.$where(conditions, ...values);
    }

    return spell.later(Collection.init);
  }

  /**
   * Start a find query like {@link Bone.find} with results limit to one, hence only one instance gets returned.
   * @example
   * Post.findOne()
   * Post.findOne('title = ?', ['Leah', 'Deckard Cain'])
   * Post.findOne().unscoped
   * @param {string|Object} conditions
   * @param {...*} values
   * @return {Spell}
   */
  static findOne(conditions, ...values) {
    return this.find(conditions, ...values).$get(0);
  }

  /**
   * Start a join query by including associations by name. The associations should be predefined in model's static `describe()` method. See {@link Bone.belongsTo}, {@link Bone.hasMany}, and {@link Bone.hasOne} for more information.
   * @example
   * class Post extends Bone {
   *   static describe() {
   *     this.hasMany('comments')
   *     this.belongsTo('author')
   *   }
   * }
   * Post.include('comments')
   * Post.include('author', 'comments')
   * @param {...string} names - association names defined in {@link Bone.describe}
   */
  static include(...names) {
    return this.find().$with(...names);
  }

  /**
   * Insert data into database, or update corresponding records if primary key exists. This method use {@link Bone#create} as the underlying method. Hence calling `Post.create({})` is basically the same as `new Post({}).save()`.
   * @example
   * Post.create({ title: 'Leah' })
   * Post.create({ id: 1, title: 'Diablo III', createdAt: new Date(2012, 4, 15) })
   * @param {Object} values
   * @return {Spell}
   */
  static create(values, opts = {}) {
    if (opts.validate !== false) {
      this._validateAttributes(values);
    }
    const instance = new this(values);
    return instance.create();
  }

  static async bulkCreate(records, queryOpts = {}) {
    const { driver, table, attributes, primaryKey, primaryColumn } = this;

    const { createdAt, updatedAt } = this.timestamps;
    const now = new Date();
    for (const entry of records) {
      if (createdAt && entry[createdAt] == null) entry[createdAt] = now;
      if (updatedAt && entry[updatedAt] == null) entry[updatedAt] = now;
      setDefaultValue(entry, attributes);
    }

    const unset = records.every(entry => entry[primaryKey] == null);
    const allset = records.every(entry => entry[primaryKey] != null);
    const opts = { attributes };

    if (driver.type === 'postgres') opts.returning = [ primaryColumn ];

    const attribute = attributes[primaryKey];
    const autoIncrement = attribute.autoIncrement
      || (attribute.jsType == Number && attribute.primaryKey);

    // validate
    if (queryOpts.validate !== false) {
      records.map(entry => this._validateAttributes(entry));
    }
    // bulk create with instances is possible only if
    // 1) either all of records primary key are set
    // 2) or none of records priamry key is set and primary key is auto incremented
    if (!(autoIncrement && unset || allset)) {
      // validate first
      if (queryOpts.validate !== false) {
        records.map(record => {
          if (record instanceof Bone) record._validateAttributes();
          else this._validateAttributes(record);
        });
      }
      return await driver.bulkInsert(table, records, opts);
    }

    const instances = records.map(entry => new this(entry));

    // TODO: individualHooks?
    const result = await driver.bulkInsert(table, records, opts);
    const { affectedRows, rows } = result;
    let { insertId } = result;

    if (Array.isArray(rows)) {
      // PostgreSQL returns rows specified with RETURNING columns
      for (let i = 0; i < rows.length; i++) {
        const value = attribute.jsType(rows[i][primaryColumn]);
        Object.assign(instances[i], { [primaryKey]: value });
      }
    } else if (unset && affectedRows === instances.length) {
      // otherwise, use last insert id to generate bulk inserted ids
      if (driver.type === 'sqlite') {
        for (let i = instances.length - 1; i >= 0; i--) {
          instances[i][primaryKey] = insertId--;
        }
      } else {
        for (const entry of instances) entry[primaryKey] = insertId++;
      }
    }

    for (const entry of instances) entry.syncRaw();
    return instances;
  }

  /**
   * Update any record that matches `conditions`.
   * @example
   * Post.update({ title: 'Leah' }, { title: 'Diablo III' })
   * @param {Object} conditions
   * @param {Object} values
   * @return {Spell}
   */
  static update(conditions, values = {}, queryOption = {}) {
    const { attributes } = this;
    const { updatedAt, deletedAt } = this.timestamps;
    if (attributes[updatedAt] && !values[updatedAt] && !values[deletedAt]) {
      values[updatedAt] = new Date();
    }

    if (!queryOption || queryOption.validate !== false) {
      // validate
      this._validateAttributes(values);
    }

    const spell = new Spell(this).$where(conditions).$update(values);
    return spell.later(result => {
      return result.affectedRows;
    });
  }

  /**
   * Remove any record that matches `conditions`.
   * - If `forceDelete` is true, `DELETE` records from database permanently.
   * - If not, update `deletedAt` attribute with current date.
   * - If `forceDelete` isn't true and `deleteAt` isn't around, throw an Error.
   * @example
   * Post.remove({ title: 'Leah' })         // mark Post { title: 'Leah' } as deleted
   * Post.remove({ title: 'Leah' }, true)   // delete Post { title: 'Leah' }
   * Post.remove({}, true)                  // delete all data of posts
   * @param {Object}  conditions
   * @param {boolean} forceDelete
   * @return {Spell}
   */
  static remove(conditions, forceDelete = false) {
    const { deletedAt } = this.timestamps;
    if (forceDelete !== true && this.attributes[deletedAt]) {
      return Bone.update.call(this, conditions, { [deletedAt]: new Date() });
    }

    const spell = new Spell(this).unscoped.$where(conditions).$delete();
    return spell.later(result => {
      return result.affectedRows;
    });
  }

  static query(spell) {
    const { sql, values } = this.driver.format(spell);
    const query = { sql, nestTables: spell.command === 'select' };
    return this.driver.query(query, values, spell);
  }

  static async transaction(callback) {
    const connection = await this.driver.getConnection();
    if (callback.constructor.name === 'AsyncFunction') {
      // if callback is an AsyncFunction
      await this.driver.query('BEGIN', [], { connection, Model: this, command: 'BEGIN'  });
      try {
        await callback({ connection });
        await this.driver.query('COMMIT', [], { connection, Model: this, command: 'COMMIT'  });
      } catch (err) {
        await this.driver.query('ROLLBACK', [], { connection, Model: this, command: 'ROLLBACK' });
        throw err;
      } finally {
        connection.release();
      }
    } else if (callback.constructor.name === 'GeneratorFunction') {
      const gen = callback({ connection });
      let result;

      try {
        await this.driver.query('BEGIN', [], {  connection, Model: this, command: 'BEGIN' });
        while (true) {
          const { value: spell, done } = gen.next(result);
          if (done) break;
          if (spell instanceof Spell) spell.connection = connection;
          result = typeof spell.then === 'function' ? await spell : spell;
        }
        await this.driver.query('COMMIT', [], {  connection, Model: this, command: 'COMMIT' });
      } catch (err) {
        await this.driver.query('ROLLBACK', [], { connection, Model: this, command: 'ROLLBACK' });
        throw err;
      } finally {
        connection.release();
      }
    } else {
      throw new Error('unexpected transaction function, should be GeneratorFunction or AsyncFunction.');
    }
  }

  static init(attributes, opts = {}, overrides = {}) {
    opts = {
      underscored: true,
      table: this.table || opts.tableName,
      ...(this.options && this.options.define),
      ...opts,
    };
    const table = opts.table || snakeCase(pluralize(this.name));
    const aliasName = camelCase(pluralize(this.name || table));

    const timestamps = {};
    for (const name of [ 'createdAt', 'updatedAt', 'deletedAt' ]) {
      if (attributes.hasOwnProperty(name)) timestamps[name] = name;
      if (attributes.hasOwnProperty(snakeCase(name))) {
        timestamps[name] = snakeCase(name);
      }
    }

    const primaryKey = Object.keys(attributes).find(key => attributes[key].primaryKey);
    if (primaryKey && primaryKey !== this.primaryKey) {
      // redefine primaryKey getter
      Object.defineProperty(this, 'primaryKey', {
        value: primaryKey,
        writable: false,
        configurable: false,
      });
    }
    // if there is no primaryKey added, add it to attributes automatically
    if (!attributes[this.primaryKey]) {
      attributes[this.primaryKey] = {
        type: new DataTypes.BIGINT(),
        allowNull: false,
        autoIncrement: true,
        primaryKey: true,
        columnName: snakeCase(this.primaryKey),
      };
    }

    const customDescriptors = Object.getOwnPropertyDescriptors(overrides);
    Object.defineProperties(this.prototype, customDescriptors);
    Object.defineProperties(this, looseReadonly({
      attributes,
      table,
      aliasName,
      associations: [],
      timestamps,
    }));
  }

  static async sync() {
    const { driver, physicTable: table } = this;
    const { database } = this.options;

    // a model that is not connected before
    if (this.synchronized == null) {
      const schemaInfo = await driver.querySchemaInfo(database, [ table ]);
      this.load(schemaInfo[table]);
    }

    if (this.synchronized) return;

    if (this.physicTables) {
      throw new Error('unable to sync model with custom physic tables');
    }

    const { attributes, columns } = this;

    if (Object.keys(columns).length === 0) {
      await driver.createTable(table, attributes);
    } else {
      await driver.alterTable(table, compare(attributes, columns));
    }

    const schemaInfo = await driver.querySchemaInfo(database, table);
    this.load(schemaInfo[table]);
  }

  static async drop() {
    return await this.driver.dropTable(this.table);
  }
}

const Spell_methods = [
  'select', 'join', 'where', 'group', 'order', 'get', 'count', 'average', 'minimum', 'maximum', 'sum',
];
for (const method of Spell_methods) {
  Object.defineProperty(Bone, method, {
    configurable: true,
    writable: true,
    value(...args) {
      return this.find()[`$${method}`](...args);
    },
  });
}

const Spell_getters = [ 'first', 'last', 'unscoped' ];
for (const getter of Spell_getters) {
  Object.defineProperty(Bone, getter, {
    configurable: true,
    get() {
      return this.find()[getter];
    },
  });
}

Object.assign(Bone, { DataTypes });

module.exports = Bone;<|MERGE_RESOLUTION|>--- conflicted
+++ resolved
@@ -154,7 +154,6 @@
 
   }
 
-<<<<<<< HEAD
   /**
    *
    * clone instance
@@ -164,7 +163,7 @@
   _clone(target) {
     Object.assign(this.#raw, target.getRaw());
     Object.assign(this.#rawSaved, target.getRawSaved());
-=======
+  }
 
   hasAttribute(name) {
     if (!name) return false;
@@ -180,7 +179,6 @@
 
   setRaw(key, value) {
     this[raw][key] = value;
->>>>>>> 7b432cf0
   }
 
   getRaw(key) {
@@ -318,11 +316,8 @@
    * post.attributeChanged('title')  // => false
    */
   attributeChanged(name) {
-<<<<<<< HEAD
     if (this.#rawUnset.has(name)) return false;
-=======
-    if (this.getRawUnset().has(name) || !this.hasAttribute(name)) return false;
->>>>>>> 7b432cf0
+    if (this.#rawUnset.has(name) || !this.hasAttribute(name)) return false;
     const value = this.attribute(name);
     const valueWas = this.attributeWas(name);
     return !util.isDeepStrictEqual(value, valueWas);
@@ -350,11 +345,7 @@
    */
   previousChanges(name) {
     if (name != null) {
-<<<<<<< HEAD
-      if (this.#rawUnset.has(name) || this.#rawPrevious[name] === undefined) return {};
-=======
-      if (this.getRawUnset().has(name) || this.getRawPrevious(name) === undefined || !this.hasAttribute(name)) return {};
->>>>>>> 7b432cf0
+      if (this.#rawUnset.has(name) || this.#rawPrevious[name] === undefined || !this.hasAttribute(name)) return {};
       const value = this.attribute(name);
       const valueWas = this.#rawPrevious[name] == null ? null : this.#rawPrevious[name];
       if (util.isDeepStrictEqual(value, valueWas)) return {};
@@ -381,11 +372,7 @@
    */
   changes(name) {
     if (name != null) {
-<<<<<<< HEAD
-      if (this.#rawUnset.has(name)) return {};
-=======
-      if (this.getRawUnset().has(name) || !this.hasAttribute(name)) return {};
->>>>>>> 7b432cf0
+      if (this.#rawUnset.has(name) || !this.hasAttribute(name)) return {};
       const value = this.attribute(name);
       const valueWas = this.attributeWas(name);
       if (util.isDeepStrictEqual(value, valueWas)) return {};
