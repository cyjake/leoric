'use strict';

/**
 * The Bone to extend models from. This module consists of helper methods like `capitalize`, and the class {@link Bone}.
 * @module
 */
const util = require('util');
const pluralize = require('pluralize');
const { executeValidator, LeoricValidateError } = require('./validator');

const DataTypes = require('./data_types');
const Collection = require('./collection');
const Spell = require('./spell');
const { capitalize, camelCase, snakeCase } = require('./utils/string');
<<<<<<< HEAD
const { setupHooks } = require('./setup_hooks');
=======
const { getPropertyNames } = require('./utils/index');
>>>>>>> d81abcd1

function looseReadonly(props) {
  return Object.keys(props).reduce((result, name) => {
    result[name] = {
      value: props[name],
      writable: false,
      enumerable: false,
      configurable: true,
    };
    return result;
  }, {});
}

function compare(attributes, columns) {
  const diff = {};
  const columnMap = columns.reduce((result, entry) => {
    result[entry.columnName] = entry;
    return result;
  }, {});

  for (const name in attributes) {
    const attribute = attributes[name];
    const { columnName } = attribute;

    if (!attribute.equals(columnMap[columnName])) {
      diff[name] = {
        modify: columnMap.hasOwnProperty(columnName),
        ...attribute,
      };
    }
  }

  return diff;
}

function setDefaultValue(record, attributes) {
  if (record == null || attributes == null) return;
  for (const name in attributes) {
    const value = record[name];
    // set defaultValues
    const { defaultValue } = attributes[name];
    if (value === undefined && defaultValue != null) record[name] = defaultValue;
  }
  return record;
}

const raw = Symbol('Leoric#Bone#raw');
const rawSaved = Symbol('Leoric#Bone#rawSaved');
const rawUnset = Symbol('Leoric#Bone#rawUnset');
const rawPrevious = Symbol('Leoric#Bone#rawPrevious');
const isNewRecord = Symbol('Leoric#Bone#isNewRecord');

/**
 * The base class that provides Object-relational mapping. This class is never intended to be used directly. We need to create models that extends from Bone. Most of the query features of Bone is implemented by {@link Spell} such as {@link Spell#$group} and {@link Spell#$join}. With Bone, you can create models like this:
 *
 *     class Post extends Bone {
 *       static describe() {
 *         this.hasMany('comments')
 *         this.belongsTo('author', { className: 'User' })
 *         this.attribute('extra', { type: JSON })
 *       }
 *     }
 *
 * And then query posts by lots of means:
 *
 *     Post.first
 *     Post.where('title = ? && authorId = ?', 'Leah', 42)
 *     Post.include('comments').group('posts.id').count('comments.*').order('count')
 *
 * @alias Bone
 * @property {Object} raw
 * @property {Object} rawSaved
 * @property {Object} rawPrevious
 * @property {Set} rawUnset
 * @example
 * const post = new Post()
 * const post = new Post({ title: 'Leah' })
 */
class Bone {
  // jsdoc gets examples of Bone confused with examples of constructor. Let's just put examples at class comments for now.
  /**
   * Create an instance of Bone. Accepts initial data values.
   * @param {Object} dataValues
   */
  constructor(dataValues) {
    // define private properties
    const privateProps = {
      [raw]: {},
      [rawSaved]: {},
      [rawUnset]: new Set(),
      [rawPrevious]: {},
      [isNewRecord]: true,
    };

    for (const key of Object.getOwnPropertySymbols(privateProps)) {
      Object.defineProperty(this, key, {
        value: privateProps[key],
        configurable: true,
        enumerable: false,
        writable: true,
      });
    }

    setDefaultValue(dataValues, this.constructor.attributes);

    if (dataValues) {
      for (const name in dataValues) {
        this[name] = dataValues[name];
      }
    }
  }

  /**
   * Get or set attribute value by name. This method is quite similiar to `jQuery.attr()`. If the attribute isn't selected when queried from database, an error will be thrown when accessing it.
   *
   *     const post = Post.select('title').first
   *     post.content   // throw Error('Unset attribute "content"')
   *
   * This is the underlying method of attribute getter/setters:
   *
   *     Object.defineProperty(Post.prototype, 'title', {
   *         get: function() { return this.attribute('title') },
   *         set: function(value) { return this.attribute('title', value) }
   *     })
   *
   * These `getter`s and `setter`s are automatically generated while {@link Bone.describe} is called.
   * @param {string}  name   - attribute name
   * @param {*}      [value] - attribute value
   * @return {*}
   * @example
   * .attribute('title')                 // get the value of title
   * .attribute('title', 'New Post')  // set the value of title to 'New Post'
   */
  attribute(...args) {
    const [ name, value ] = args;
    const { attributes } = this.constructor;

    if (!attributes.hasOwnProperty(name)) {
      throw new Error(`${this.constructor.name} has no attribute "${name}"`);
    }
    if (args.length > 1) {
      // execute validators
      this.setRaw(name, value);
      this.getRawUnset().delete(name);
      return this;
    }
    if (this.getRawUnset().has(name)) throw new Error(`unset attribute "${name}"`);
    const rawValue = this.getRaw(name);
    // make sure null is returned if value is undefined
    return rawValue == null ? null : rawValue;

  }

  setRaw(key, value) {
    this[raw][key] = value;
  }

  getRaw(key) {
    if (key) return this[raw][key];
    return this[raw];
  }

  getRawUnset() {
    return this[rawUnset];
  }

  getRawSaved(key) {
    if (key) return this[rawSaved][key];
    return this[rawSaved];
  }

  setRawSaved(key, value) {
    this[rawSaved][key] = value;
  }

  getRawPrevious(key) {
    if (key) return this[rawPrevious][key];
    return this[rawPrevious];
  }

  setRawPrevious(key, value) {
    this[rawPrevious][key] = value;
  }

  isNewRecord() {
    return this[isNewRecord];
  }

  setIsNewRecord(value) {
    this[isNewRecord] = value;
  }


  /**
   * instance.validate()
   * @memberof Bone
   */
  validate() {
    this._validateAttributes();
  }

  /**
   * @private validate attributes
   * before writing operations: instance.create / save  / update
   * @memberof Bone
   */
  _validateAttributes(values = {}) {
    const { attributes } = this.constructor;
    // check changed values
    const changes = this.changes();
    let changedValues = {};
    for (const key in changes) {
      if (changes[key].length === 2) {
        changedValues[key] = changes[key][1];
      }
    }

    // merge all changed values
    changedValues = Object.assign(changedValues, values);

    for (const valueKey in changedValues) {
      const attribute = attributes[valueKey];
      if (!attribute) continue;
      const { validate = {}, name, allowNull, defaultValue } = attribute;
      const value = changedValues[valueKey];
      if (value == null && defaultValue == null) {
        if (allowNull === false) throw new LeoricValidateError('notNull', name);
        if ((allowNull === true || allowNull === undefined) && validate.notNull === undefined ) return;
      }
      if (!validate) return;
      for (const key in validate) {
        if (validate.hasOwnProperty(key)) executeValidator(this, key, attribute, value);
      }
    }
  }

  /**
   * @private validate attributes
   * before writing operations: class.create / upsert / update
   * @static
   * @param {*} [values={}]
   * @memberof Bone
   */
  static _validateAttributes(values = {}) {
    const { attributes } = this;
    for (const valueKey in values) {
      const attribute = attributes[valueKey];
      // If valueKey is not an attribute of the Model, go to the next loop instead of throw 'No Such Attribute' Error,
      // in case it is a custom property of the Model which defined by custom setters/getters.
      if (!attribute) return;
      const { validate = {}, name, allowNull, defaultValue } = attribute;
      const value = values[valueKey];
      if (value == null && defaultValue == null) {
        if (allowNull === false) throw new LeoricValidateError('notNull', name);
        if ((allowNull === true || allowNull === undefined) && validate.notNull === undefined) return;
      }
      if (!validate) return;
      for (const key in validate) {
        if (validate.hasOwnProperty(key)) executeValidator(this, key, attribute, value);
      }
    }
  }

  /**
   * Get the original value of attribute. If the attribute isn't selected in the first place, an error will be thrown when accessing it.
   * @param {string} name - attribute name
   * @example
   * const post = await Post.findOne({ title: 'Leah' })
   * post.title = 'Deckard Cain'
   * post.attributeWas('title')  // => 'Leah'
   */
  attributeWas(name) {
    if (this.getRawUnset().has(name)) throw new Error(`unset attribute "${name}"`);
    const value = this.getRawSaved(name);
    return value == null ? null : value;
  }

  /**
   * @deprecated {attributeChanged} is deprected, use {@link Bone#changed} instead
   * Check if the value of attribute is changed or not ({@link Bone#rawSaved}).
   * @param {string} name - attribute name
   * @example
   * const post = await Post.findOne({ title: 'Leah' })
   * post.title = 'Deckard Cain'
   * post.attributeChanged('title')  // => true
   * post.title = 'Leah'
   * post.attributeChanged('title')  // => false
   */
  attributeChanged(name) {
    if (this.getRawUnset().has(name)) return false;
    const value = this.attribute(name);
    const valueWas = this.attributeWas(name);
    return !util.isDeepStrictEqual(value, valueWas);
  }

  /**
   *
   * @param {string?} name
   * @returns {string | Array<string>} changed attribute(s)' name that compare(s) to previous persisted value(s): {@link Bone.raw} compares to {@link Bone.rawPrevious}
   * @memberof Bone
   */
  previousChanged(name) {
    const result = Object.keys(this.previousChanges(name));
    if (name != null) return !!result.length;
    return result.length > 0 ? result : false;
  }

  /**
   *
   * @param {string?} name
   * @returns {Object: {
   *  name: [ previousValue, currentValue ]
   * }} changed attribute(s) that compare(s) to current persisted value(s): {@link Bone.raw} compares to {@link Bone.rawSaved}
   * @memberof Bone
   */
  previousChanges(name) {
    if (name != null) {
      if (this.getRawUnset().has(name) || this.getRawPrevious(name) === undefined) return {};
      const value = this.attribute(name);
      const valueWas = this.getRawPrevious(name) == null ? null : this.getRawPrevious(name);
      if (util.isDeepStrictEqual(value, valueWas)) return {};
      return { [name]: [ valueWas, value ] };
    }
    const result = {};
    for (const attrKey of Object.keys(this.constructor.attributes)) {
      if (this.getRawUnset().has(attrKey) || this.getRawPrevious(attrKey) === undefined) continue;
      const value = this.attribute(attrKey);
      const valueWas = this.getRawPrevious(attrKey) == null ? null : this.getRawPrevious(attrKey);
      if (!util.isDeepStrictEqual(value, valueWas)) result[attrKey] = [ valueWas, value ];
    }
    return result;
  }

  /**
   *
   *
   * @param {string?} name
   * @returns {Object: {
   *  name: [ savedValue, currentValue ]
   * }} changed attribute(s) that compare(s) to current persisted value(s): {@link Bone.raw} compares to {@link Bone.rawSaved}
   * @memberof Bone
   */
  changes(name) {
    if (name != null) {
      if (this.getRawUnset().has(name)) return {};
      const value = this.attribute(name);
      const valueWas = this.attributeWas(name);
      if (util.isDeepStrictEqual(value, valueWas)) return {};
      return { [name]: [ valueWas, value ] };
    }
    const result = {};
    for (const attrKey of Object.keys(this.constructor.attributes)) {
      if (this.getRawUnset().has(attrKey)) continue;
      const value = this.attribute(attrKey);
      const valueWas = this.attributeWas(attrKey);

      if (!util.isDeepStrictEqual(value, valueWas)) {
        result[attrKey] = [ valueWas, value ];
      }
    }
    return result;
  }

  changed(name) {
    const result = Object.keys(this.changes(name));
    if (name != null) return !!result.length;
    return result.length > 0 ? result : false;
  }

  /**
   * Gets called when `console.log(instance)` is invoked.
   * @example
   * const post = await Post.first
   * post.inspect()  // => 'Post { "id": 1, ... }'
   * @return {String}
   */
  [util.inspect.custom]() {
    return this.constructor.name + ' ' + util.inspect(this.toJSON());
  }

  /**
   * Gets called when `JSON.stringify(instance)` is invoked.
   * @example
   * const post = await Post.first
   * post.toJSON()  // => { id: 1, ... }
   * @return {Object}
   */
  toJSON() {
    const obj = {};

    const names = getPropertyNames(this);
    for (const key of names) {
      if (this.getRawUnset().has(key)) continue;
      if (typeof this[key] !== 'function') {
        const value = this[key];
        if (value != null) {
          obj[key] = typeof value.toJSON === 'function' ? value.toJSON() : value;
        }
      }
    }

    return obj;
  }

  /**
   * This is the loyal twin of {@link Bone#toJSON} because when generating the result object, the raw values of attributes are used, instead of the values returned by custom getters (if any).
   * @example
   * const post = await Post.first
   * post.toObject()  // => { id: 1, ... }
   * @return {Object}
   */
  toObject() {
    const obj = {};

    const names = getPropertyNames(this);
    for (const key of names) {
      if (this.getRawUnset().has(key)) continue;
      if (typeof this[key] !== 'function') {
        const value = this[key];
        obj[key] = value != null && typeof value.toObject === 'function'
        ? value.toObject()
        : value;
      }
    }
    return obj;
  }

  /**
   * @public
   * Save the changes to database. If the instance isn't persisted to database before, an INSERT query will be executed. Otherwise, an upsert-like query is chosen to make sure only one instance of the specified primaryKey is created. If the primaryKey is positive but unchanged, an UPDATE will be executed.
   * @example
   * new Post({ title: 'Leah' }).save()
   * // same as Post.create({ title: 'Leah' })
   *
   * const post = Post.first
   * post.title = 'Decard Cain'
   * post.save()
   * @returns
   * @memberof Bone
   */
  save() {
    return this._save();
  }

  /**
   * @private
   * @return {Bone} current instance
   */
  async _save(opts = {}) { // hooks maybe false
    const { primaryKey } = this.constructor;
    if (this.getRawUnset().has(primaryKey)) throw new Error(`unset primary key ${primaryKey}`);
    if (this[primaryKey] == null) {
      await this._create();
    } else if (this.changed(primaryKey)) {
      await this._upsert();
    } else {
      const changeValues = {};
      const changedKeys = this.changed();
      if (changedKeys) {
        for (const name of changedKeys) {
          // custom getter should be executed in case there is a custom setter
          changeValues[name] = this[name];
        }
      }
      await this.update(changeValues, opts);
    }
    return this;
  }

  /**
   * Sync changes made in {@link Bone.raw} back to {@link Bone.rawSaved}.
   * @private
   */
  syncRaw(changes) {
    const { attributes, driver } = this.constructor;
    this.setIsNewRecord(false);
    for (const name of Object.keys(changes || attributes)) {
      const { jsType } = attributes[name];
      // Take advantage of uncast/cast to create new copy of value
      const value = driver.uncast(this.getRaw(name), jsType);
      if (this.getRawSaved(name) !== undefined) {
        this.setRawPrevious(name, this.getRawSaved(name));
      } else if (!changes && this.getRawPrevious(name) === undefined) {
        // first persisting
        this.setRawPrevious(name, driver.cast(value, jsType));
      }
      this.setRawSaved(name, driver.cast(value, jsType));
    }
  }

  /**
   * @public
   * Look for current instance in the database, then:
   *
   * - If found, save the changes to existing one.
   * - If not found, create a new record.
   *
   * Returns number of affectedRows.
   * @returns
   * @memberof Bone
   */
  upsert() {
    return this._upsert();
  }
  /**
   * @private
   * @return {number}
   */
  _upsert(opts = {}) {
    const data = {};
    const Model = this.constructor;
    const { attributes, primaryKey } = Model;
    for (const name in attributes) {
      if (this.changed(name)) data[name] = this.attribute(name);
    }

    if (Object.keys(data).length === 0) return Promise.resolve(0);

    const { createdAt, updatedAt } = Model.timestamps;

    if (attributes[createdAt] && !this[createdAt]) {
      data[createdAt] = new Date();
    }

    if (attributes[updatedAt] && !(this[updatedAt] && this.changed('updatedAt'))) {
      data[updatedAt] = new Date();
    }

    if (this[primaryKey]) data[primaryKey] = this[primaryKey];
    if (opts.validate !== false) {
      this._validateAttributes(data);
    }

    // About LAST_INSERT_ID()
    // - http://dev.mysql.com/doc/refman/5.7/en/information-functions.html#function_last-insert-id
    const spell = new Spell(Model).$upsert(data);
    return spell.later(result => {
      // LAST_INSERT_ID() breaks on TDDL
      if (this[primaryKey] == null) this[primaryKey] = result.insertId;
      this.syncRaw();
      return result.affectedRows;
    });
  }

  /**
   * @public
   * Persist changes on current instance back to database with `UPDATE`.
   * @param {*} opts
   * @returns
   * @memberof Bone
   */
  update(opts) {
    return this._update(opts);
  }
  /**
   * Persist changes on current instance back to database with `UPDATE`.
   * @private
   * @return {number}
   */
  update(opts, queryOpts = {}) {
    const changes = opts != null && typeof opts === 'object' ? opts : {};
    const Model = this.constructor;
    const { attributes, primaryKey, shardingKey } = Model;

    if (opts == null) {
      for (const name in attributes) {
        if (this.changed(name)) changes[name] = this.attribute(name);
      }
    } else {
      for (const name in opts) {
        const originValue = this.attribute(name);
        // exec custom setters in case it exist
        this[name] = opts[name];
        changes[name] = this.attribute(name);
        // revert value in case update failed
        this.attribute(name, originValue);
      }
    }

    if (Object.keys(changes).length === 0) return Promise.resolve(0);
    if (this[primaryKey] == null) {
      throw new Error(`unset primary key ${primaryKey}`);
    }

    const where = { [primaryKey]: this[primaryKey] };
    if (shardingKey) where[shardingKey] = this[shardingKey];

    const { updatedAt, deletedAt } = Model.timestamps;
    if (attributes[updatedAt] && !changes[updatedAt] && !changes[deletedAt]) {
      changes[updatedAt] = new Date();
    }
    if (queryOpts.validate !== false ) {
      this._validateAttributes(changes);
    }
    const spell = new Spell(Model).$where(where).$update(changes);
    return spell.later(result => {
      // sync changes (changes has been formatted by custom setters, use this.attribute(name, value) directly)
      for (const key in changes) {
        this.attribute(key, changes[key]);
      }
      this.syncRaw(changes);
      return result.affectedRows;
    });
  }

  /**
   * @public
   * @returns
   * @memberof Bone
   */
  create() {
    return this._create();
  }

  /**
   * Insert current instance into database. Unlike {@link Bone#upsert}, this method use `INSERT` no matter primary key presents or not.
   * @private
   * @return {Bone}
   */
  create(opts = {}) {
    const Model = this.constructor;
    const { primaryKey, attributes } = Model;
    const data = {};
    const { createdAt, updatedAt } = Model.timestamps;

    if (attributes[createdAt] && !this[createdAt]) {
      this[createdAt] = new Date();
    }

    if (attributes[updatedAt] && !this[updatedAt]) {
      this[updatedAt] = this[createdAt];
    }

    for (const name in attributes) {
      const value = this.attribute(name);
      const { defaultValue } = attributes[name];
      if (value != null) {
        data[name] = value;
      } else if (value === undefined && defaultValue != null) {
        data[name] = defaultValue;
      }
    }

    if (opts.validate !== false) {
      this._validateAttributes();
    }

    const spell = new Spell(Model).$insert(data);
    return spell.later(result => {
      this[primaryKey] = result.insertId;
      this.syncRaw();
      return this;
    });
  }

  async reload() {
    const { primaryKey } = this.constructor;
    const instance = await this.constructor.findOne(this[primaryKey]).unscoped;
    if (instance) {
      Object.assign(this.getRaw(), instance.getRaw());
      Object.assign(this.getRawSaved(), instance.getRawSaved());
    }
    return instance;
  }

  /**
   * @public
   * @param {*} forceDelete
   * @returns
   * @memberof Bone
   */
  async remove(forceDelete) {
    return await this._remove(forceDelete);
  }
  /**
   * @private
   * Delete current instance. If `deletedAt` attribute exists, calling {@link Bone#remove} does not actually delete the record from the database. Instead, it updates the value of `deletedAt` attribute to current date. This is called [soft delete](../querying#scopes). To force a regular `DELETE`, use `.remove(true)`.
   * @param {boolean} forceDelete
   * @example
   * const post = await Post.first
   * post.remove()      // update the `deletedAt`
   * post.remove(true)  // delete record
   */
  async _remove(forceDelete) {
    const Model = this.constructor;
    const { primaryKey, shardingKey } = Model;

    if (this[primaryKey] == null) {
      throw new Error('instance is not persisted yet.');
    }

    const condition = { [primaryKey]: this[primaryKey] };
    if (shardingKey) condition[shardingKey] = this[shardingKey];

    return await Model.remove(condition, forceDelete, { hooks: false });
  }

  async restore() {
    const Model = this.constructor;
    const { primaryKey, shardingKey } = Model;

    if (this[primaryKey] == null) {
      throw new Error('instance is not persisted yet.');
    }

    const conditions = {
      [primaryKey]: this[primaryKey],
      deletedAt: { $ne: null },
    };
    if (shardingKey) conditions[shardingKey] = this[shardingKey];

    return await Bone.update.call(Model, conditions, { deletedAt: null }, { hooks: true });
  }

  /**
   * Override attribute metadata. Currently only `type` is needed to be overriden with this method.
   * @param {string} name
   * @param {Object} meta
   * @example
   * class Post extends Bone {
   *   static describe() {
   *     Post.attribute('extra', { type: JSON })
   *   }
   * }
   */
  static attribute(name, meta = {}) {
    if (!this.attributes[name]) {
      throw new Error(`${this.name} has no attribute called ${name}`);
    }
    const { type: jsType } = meta;
    Object.assign(this.attributes[name], { jsType });
  }

  /**
   * Generate attributes from column definitions.
   * @private
   * @param {Object[]} columns - `information_schema.columns` of certain table
   */
  static load(columns = []) {
    const { Attribute } = this.driver;
    const { attributes, options } = this;
    const attributeMap = {};

    for (const name of Object.keys(attributes)) {
      const attribute = new Attribute(name, attributes[name], options.define);
      attributeMap[attribute.columnName] = attribute;
      attributes[name] = attribute;
    }

    const descriptors = {};
    for (const name in attributes) {
      const descriptor = Object.getOwnPropertyDescriptor(this.prototype, name);
      descriptors[name] = Object.assign({
        get() {
          return this.attribute(name);
        },
        set(value) {
          this.attribute(name, value);
        },
        configurable: true,
      }, Object.keys(descriptor || {}).reduce((result, key) => {
        if (descriptor[key] != null) result[key] = descriptor[key];
        return result;
      }, {}));
    }
    Object.defineProperties(this.prototype, descriptors);
    Object.defineProperties(this, looseReadonly({
      columns,
      attributeMap,
      synchronized: Object.keys(compare(attributes, columns)).length === 0,
    }));
  }

  /**
   * Placeholder static method. Sub-classes of Bone can override this method to setup model informations such as associations, attribute renamings, etc.
   * @example
   * class Post extends Bone {
   *   static describe() {
   *     this.belongsTo('author', { className: 'User' })
   *     this.renameAttribute('content', 'body')
   *   }
   * }
   */
  static describe() {}

  /**
   * The primary key of the model, in camelCase.
   * @type {string}
   */
  static get primaryKey() {
    return 'id';
  }

  /**
   * The primary column of the model, in snake_case, usually.
   * @type {string}
   */
  static get primaryColumn() {
    return this.unalias(this.primaryKey);
  }

  static get shardingColumn() {
    if (this.shardingKey) return this.unalias(this.shardingKey);
  }

  static get physicTable() {
    const { physicTables } = this;
    if (physicTables && physicTables.length > 0) {
      return physicTables[0];
    }
    // table name might be undefined, the default one will get set later.
    return this.table || snakeCase(pluralize(this.name));
  }

  /**
   * Get the column name from the attribute name
   * @private
   * @param   {string} name
   * @return {string}
   */
  static unalias(name) {
    if (name in this.attributes) {
      return this.attributes[name].columnName;
    }
    return name;

  }

  /**
   * Rename attribute. Since Bone manages a separate set of names called attributes instead of using the raw columns, we can rename the attribute names, which is transformed from the column names by convention, to whatever name we fancy.
   * @param {string} originalName
   * @param {string} newName
   */
  static renameAttribute(originalName, newName) {
    const { attributes, attributeMap } = this;

    if (attributes.hasOwnProperty(newName)) {
      throw new Error(`unable to override existing attribute "${newName}"`);
    }

    if (attributes.hasOwnProperty(originalName)) {
      const info = attributes[originalName];
      info.name = newName;
      attributes[newName] = info;
      attributeMap[info.columnName] = info;
      delete attributes[originalName];
      Reflect.deleteProperty(this.prototype, originalName);
      Object.defineProperty(this.prototype, newName, Object.assign({
        get() {
          return this.attribute(newName);
        },
        set(value) {
          return this.attribute(newName, value);
        },
        enumerable: true,
        configurable: true,
      }, Object.getOwnPropertyDescriptor(this.prototype, newName)));

    }
  }

  /**
   * Set a `hasOne` association to another model. The model is inferred by `opts.className` or the association `name` by default.
   * @param {string}  name
   * @param {Object} [opts]
   * @param {string} [opts.className]
   * @param {string} [opts.foreignKey]
   */
  static hasOne(name, opts) {
    opts = Object.assign({
      className: capitalize(name),
      foreignKey: this.table + 'Id',
    }, opts);

    if (opts.through) opts.foreignKey = '';

    this.associate(name, opts);
  }

  /**
   * Set a `hasMany` association to another model. The model is inferred by `opts.className` or the association `name` by default.
   * @param {string}  name
   * @param {Object} [opts]
   * @param {string} [opts.className]
   * @param {string} [opts.foreignKey]
   */
  static hasMany(name, opts) {
    opts = Object.assign({
      className: capitalize(pluralize(name, 1)),
    }, opts, {
      hasMany: true,
    });

    if (opts.through) opts.foreignKey = '';

    this.associate(name, opts);
  }

  /**
   * Set a `belongsTo` association to another model. The model is inferred by `opts.className` or the association `name` by default.
   * @param {string}  name
   * @param {Object} [opts]
   * @param {string} [opts.className]
   * @param {string} [opts.foreignKey]
   */
  static belongsTo(name, opts) {
    opts = Object.assign({
      className: capitalize(name),
    }, opts);

    let { className, foreignKey } = opts;
    if (!foreignKey) foreignKey = camelCase(className) + 'Id';

    this.associate(name, Object.assign(opts, { foreignKey, belongsTo: true }));
  }

  /**
   * Mount the association. If existing association were found, throw an `Error`.
   * @private
   * @param {string}  name
   * @param {Object}  opts
   * @param {boolean} opts.belongsTo
   * @param {string}  opts.className
   * @param {string}  opts.foreignKey
   * @param {boolean} opts.hasMany
   */
  static associate(name, opts = {}) {
    if (name in this.associations) {
      throw new Error(`duplicated association "${name}" on model ${this.name}`);
    }
    const { className } = opts;
    const Model = this.models[className];
    if (!Model) throw new Error(`unable to find model "${className}"`);

    const { deletedAt } = this.timestamps;
    if (Model.attributes[deletedAt] && !opts.where) {
      opts.where = { [deletedAt]: null };
    }
    this.associations[name] = { ...opts, Model };
  }

  /**
   * Instantiate model from raw data packet returned by driver.
   * @private
   * @param {Object} row
   * @return {Bone}
   */
  static instantiate(row) {
    const { attributes, driver } = this;
    const instance = new this();

    for (const name in attributes) {
      const { columnName, jsType } = attributes[name];
      if (columnName in row) {
        // to make sure raw and rawSaved hold two different objects
        instance.setRaw(name, driver.cast(row[columnName], jsType));
        instance.setRawSaved(name, driver.cast(row[columnName], jsType));
      } else {
        instance.getRawUnset().add(name);
      }
    }

    return instance;
  }

  /**
   * An alias of {@link Bone.find} without any conditions. To get all records in database, including those ones marked deleted, use {@link spell#$unscoped}. This getter returns all records by querying them at once, which can be inefficient if table contains loads of data. It is recommended to consume data by {@link spell#$batch}.
   * @example
   * Post.all           // fetches at once.
   * Post.all.unscoped  // fetches (soft) deleted records too.
   * Post.all.batch()   // fetches records 1000 by 1000s.
   * @return {Spell}
   */
  static get all() {
    return this.find();
  }

  /**
   * Start a find query by creating and returning an instance of {@link Spell}. The `conditions` and `values` are handed over to {@link spell#$where}.
   * @param {string|Object} conditions
   * @param {...*} values
   * @return {Spell}
   */
  static find(conditions, ...values) {
    const spell = new Spell(this);
    const conditionsType = typeof conditions;
    // find(1)
    // find([ 1, 2, 3 ])
    if (Array.isArray(conditions) || conditionsType == 'number') {
      spell.$where({ [this.primaryKey]: conditions });
    }
    // find({}, { offset: 1, limit: 1 })
    else if (typeof conditions === 'object' && values.length == 1 && typeof values[0] === 'object') {
      spell.$where(conditions);
      for (const method of [ 'order', 'limit', 'offset', 'select' ]) {
        const value = values[0][method];
        if (value != null) spell[`$${method}`](value);
      }
    } else if (conditions) {
      spell.$where(conditions, ...values);
    }

    return spell.later(Collection.init);
  }

  /**
   * Start a find query like {@link Bone.find} with results limit to one, hence only one instance gets returned.
   * @example
   * Post.findOne()
   * Post.findOne('title = ?', ['Leah', 'Deckard Cain'])
   * Post.findOne().unscoped
   * @param {string|Object} conditions
   * @param {...*} values
   * @return {Spell}
   */
  static findOne(conditions, ...values) {
    return this.find(conditions, ...values).$get(0);
  }

  /**
   * Start a join query by including associations by name. The associations should be predefined in model's static `describe()` method. See {@link Bone.belongsTo}, {@link Bone.hasMany}, and {@link Bone.hasOne} for more information.
   * @example
   * class Post extends Bone {
   *   static describe() {
   *     this.hasMany('comments')
   *     this.belongsTo('author')
   *   }
   * }
   * Post.include('comments')
   * Post.include('author', 'comments')
   * @param {...string} names - association names defined in {@link Bone.describe}
   */
  static include(...names) {
    return this.find().$with(...names);
  }

  /**
   * Insert data into database, or update corresponding records if primary key exists. This method use {@link Bone#create} as the underlying method. Hence calling `Post.create({})` is basically the same as `new Post({}).save()`.
   * @example
   * Post.create({ title: 'Leah' })
   * Post.create({ id: 1, title: 'Diablo III', createdAt: new Date(2012, 4, 15) })
   * @param {Object} values
   * @return {Spell}
   */
  static create(values, opts = {}) {
    if (opts.validate !== false) {
      this._validateAttributes(values);
    }
    const instance = new this(values);
    // static create proxy to instance.create
    return instance.create({
      ...opts,
    });
  }

  static async bulkCreate(records, queryOpts = {}) {
    const { driver, table, attributes, primaryKey, primaryColumn } = this;

    const { createdAt, updatedAt } = this.timestamps;
    const now = new Date();
    for (const entry of records) {
      if (createdAt && entry[createdAt] == null) entry[createdAt] = now;
      if (updatedAt && entry[updatedAt] == null) entry[updatedAt] = now;
      setDefaultValue(entry, attributes);
    }

    const unset = records.every(entry => entry[primaryKey] == null);
    const allset = records.every(entry => entry[primaryKey] != null);
    const opts = { attributes };

    if (driver.type === 'postgres') opts.returning = [ primaryColumn ];

    const attribute = attributes[primaryKey];
    const autoIncrement = attribute.autoIncrement
      || (attribute.jsType == Number && attribute.primaryKey);

    // validate
    if (queryOpts.validate !== false) {
      records.map(entry => this._validateAttributes(entry));
    }
    // bulk create with instances is possible only if
    // 1) either all of records primary key are set
    // 2) or none of records priamry key is set and primary key is auto incremented
    if (!(autoIncrement && unset || allset)) {
      // validate first
      if (queryOpts.validate !== false) {
        records.map(record => {
          if (record instanceof Bone) record._validateAttributes();
          else this._validateAttributes(record);
        });
      }
      return await driver.bulkInsert(table, records, opts);
    }

    const instances = records.map(entry => new this(entry));

    // TODO: individualHooks?
    const result = await driver.bulkInsert(table, records, opts);
    const { affectedRows, rows } = result;
    let { insertId } = result;

    if (Array.isArray(rows)) {
      // PostgreSQL returns rows specified with RETURNING columns
      for (let i = 0; i < rows.length; i++) {
        const value = attribute.jsType(rows[i][primaryColumn]);
        Object.assign(instances[i], { [primaryKey]: value });
      }
    } else if (unset && affectedRows === instances.length) {
      // otherwise, use last insert id to generate bulk inserted ids
      if (driver.type === 'sqlite') {
        for (let i = instances.length - 1; i >= 0; i--) {
          instances[i][primaryKey] = insertId--;
        }
      } else {
        for (const entry of instances) entry[primaryKey] = insertId++;
      }
    }

    for (const entry of instances) entry.syncRaw();
    return instances;
  }

  /**
   * Update any record that matches `conditions`.
   * @example
   * Post.update({ title: 'Leah' }, { title: 'Diablo III' })
   * @param {Object} conditions
   * @param {Object} values
   * @return {Spell}
   */
  static update(conditions, values = {}, queryOption = {}) {
    const { attributes } = this;
    const { updatedAt, deletedAt } = this.timestamps;
    if (attributes[updatedAt] && !values[updatedAt] && !values[deletedAt]) {
      values[updatedAt] = new Date();
    }

    if (!queryOption || queryOption.validate !== false) {
      // validate
      this._validateAttributes(values);
    }

    const spell = new Spell(this).$where(conditions).$update(values);
    return spell.later(result => {
      return result.affectedRows;
    });
  }

  /**
   * Remove any record that matches `conditions`.
   * - If `forceDelete` is true, `DELETE` records from database permanently.
   * - If not, update `deletedAt` attribute with current date.
   * - If `forceDelete` isn't true and `deleteAt` isn't around, throw an Error.
   * @example
   * Post.remove({ title: 'Leah' })         // mark Post { title: 'Leah' } as deleted
   * Post.remove({ title: 'Leah' }, true)   // delete Post { title: 'Leah' }
   * Post.remove({}, true)                  // delete all data of posts
   * @param {Object}  conditions
   * @param {boolean} forceDelete
   * @return {Spell}
   */
  static remove(conditions, forceDelete = false, options) {
    const { deletedAt } = this.timestamps;
    if (forceDelete !== true && this.attributes[deletedAt]) {
      return Bone.update.call(this, conditions, { [deletedAt]: new Date() }, {
        ...options,
        hooks: false, // should not run hooks again
      });
    }

    const spell = new Spell(this).unscoped.$where(conditions).$delete();
    return spell.later(result => {
      return result.affectedRows;
    });
  }

  static query(spell) {
    const { sql, values } = this.driver.format(spell);
    const query = { sql, nestTables: spell.command === 'select' };
    return this.driver.query(query, values, spell);
  }

  static async transaction(callback) {
    const connection = await this.driver.getConnection();
    if (callback.constructor.name === 'AsyncFunction') {
      // if callback is an AsyncFunction
      await this.driver.query('BEGIN', [], { connection, Model: this, command: 'BEGIN'  });
      try {
        await callback({ connection });
        await this.driver.query('COMMIT', [], { connection, Model: this, command: 'COMMIT'  });
      } catch (err) {
        await this.driver.query('ROLLBACK', [], { connection, Model: this, command: 'ROLLBACK' });
        throw err;
      } finally {
        connection.release();
      }
    } else if (callback.constructor.name === 'GeneratorFunction') {
      const gen = callback({ connection });
      let result;

      try {
        await this.driver.query('BEGIN', [], {  connection, Model: this, command: 'BEGIN' });
        while (true) {
          const { value: spell, done } = gen.next(result);
          if (done) break;
          if (spell instanceof Spell) spell.connection = connection;
          result = typeof spell.then === 'function' ? await spell : spell;
        }
        await this.driver.query('COMMIT', [], {  connection, Model: this, command: 'COMMIT' });
      } catch (err) {
        await this.driver.query('ROLLBACK', [], { connection, Model: this, command: 'ROLLBACK' });
        throw err;
      } finally {
        connection.release();
      }
    } else {
      throw new Error('unexpected transaction function, should be GeneratorFunction or AsyncFunction.');
    }
  }

  static init(attributes, opts = {}, overrides = {}) {
    opts = {
      underscored: true,
      table: this.table || opts.tableName,
      ...(this.options && this.options.define),
      ...opts,
    };
    const table = opts.table || snakeCase(pluralize(this.name));
    const aliasName = camelCase(pluralize(this.name || table));

    const timestamps = {};
    for (const name of [ 'createdAt', 'updatedAt', 'deletedAt' ]) {
      if (attributes.hasOwnProperty(name)) timestamps[name] = name;
      if (attributes.hasOwnProperty(snakeCase(name))) {
        timestamps[name] = snakeCase(name);
      }
    }

    const primaryKey = Object.keys(attributes).find(key => attributes[key].primaryKey);
    if (primaryKey && primaryKey !== this.primaryKey) {
      // redefine primaryKey getter
      Object.defineProperty(this, 'primaryKey', {
        value: primaryKey,
        writable: false,
        configurable: false,
      });
    }
    // if there is no primaryKey added, add it to attributes automatically
    if (!attributes[this.primaryKey]) {
      attributes[this.primaryKey] = {
        type: new DataTypes.BIGINT(),
        allowNull: false,
        autoIncrement: true,
        primaryKey: true,
        columnName: snakeCase(this.primaryKey),
      };
    }

    const customDescriptors = Object.getOwnPropertyDescriptors(overrides);
    Object.defineProperties(this.prototype, customDescriptors);
    Object.defineProperties(this, looseReadonly({
      attributes,
      table,
      aliasName,
      associations: [],
      timestamps,
    }));
    setupHooks(this, opts.hooks);
  }

  static async sync() {
    const { driver, physicTable: table } = this;
    const { database } = this.options;

    // a model that is not connected before
    if (this.synchronized == null) {
      const schemaInfo = await driver.querySchemaInfo(database, [ table ]);
      this.load(schemaInfo[table]);
    }

    if (this.synchronized) return;

    if (this.physicTables) {
      throw new Error('unable to sync model with custom physic tables');
    }

    const { attributes, columns } = this;

    if (Object.keys(columns).length === 0) {
      await driver.createTable(table, attributes);
    } else {
      await driver.alterTable(table, compare(attributes, columns));
    }

    const schemaInfo = await driver.querySchemaInfo(database, table);
    this.load(schemaInfo[table]);
  }

  static async drop() {
    return await this.driver.dropTable(this.table);
  }
}

const Spell_methods = [
  'select', 'join', 'where', 'group', 'order', 'get', 'count', 'average', 'minimum', 'maximum', 'sum',
];
for (const method of Spell_methods) {
  Object.defineProperty(Bone, method, {
    configurable: true,
    writable: true,
    value(...args) {
      return this.find()[`$${method}`](...args);
    },
  });
}

const Spell_getters = [ 'first', 'last', 'unscoped' ];
for (const getter of Spell_getters) {
  Object.defineProperty(Bone, getter, {
    configurable: true,
    get() {
      return this.find()[getter];
    },
  });
}

Object.assign(Bone, { DataTypes });

module.exports = Bone;<|MERGE_RESOLUTION|>--- conflicted
+++ resolved
@@ -12,11 +12,8 @@
 const Collection = require('./collection');
 const Spell = require('./spell');
 const { capitalize, camelCase, snakeCase } = require('./utils/string');
-<<<<<<< HEAD
 const { setupHooks } = require('./setup_hooks');
-=======
 const { getPropertyNames } = require('./utils/index');
->>>>>>> d81abcd1
 
 function looseReadonly(props) {
   return Object.keys(props).reduce((result, name) => {
