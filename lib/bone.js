--- conflicted
+++ resolved
@@ -387,27 +387,23 @@
    * @private
    * @return {Bone} current instance
    */
-<<<<<<< HEAD
-  async _save() { // hooks maybe false
+  async _save(opts = {}) { // hooks maybe false
     const { primaryKey } = this.constructor;
     if (this.rawUnset.has(primaryKey)) throw new Error(`unset primary key ${primaryKey}`);
     if (this[primaryKey] == null) {
       await this._create();
-    } else if (this.attributeChanged(primaryKey)) {
+    } else if (this.changed(primaryKey)) {
       await this._upsert();
     } else {
-      await this._update();
-=======
-  async save(opts = {}) {
-    const { primaryKey } = this.constructor;
-    if (this.rawUnset.has(primaryKey)) throw new Error(`unset primary key ${primaryKey}`);
-    if (this[primaryKey] == null) {
-      await this.create(opts);
-    } else if (this.changed(primaryKey)) {
-      await this.upsert(opts);
-    } else {
-      await this.update(null, opts);
->>>>>>> 32b79d70
+      const changeValues = {};
+      const changedKeys = this.changed();
+      if (changedKeys) {
+        for (const name of changedKeys) {
+          // custom getter should be executed in case there is a custom setter
+          changeValues[name] = this[name];
+        }
+      }
+      await this.update(changeValues, opts);
     }
     return this;
   }
@@ -424,11 +420,6 @@
       // Take advantage of uncast/cast to create new copy of value
       const value = driver.uncast(this.raw[name], jsType);
       const castedValue = driver.cast(value, jsType);
-<<<<<<< HEAD
-      // changes is Null means create or upsert rawPrevious should equal to rawInitial
-      this.rawPrevious[name] = !changes? castedValue : this.rawInitial[name];
-      this.rawInitial[name] = castedValue;
-=======
       if (this.rawSaved[name] !== undefined) {
         this.rawPrevious[name] = this.rawSaved[name];
       } else if (!changes && this.rawPrevious[name] === undefined) {
@@ -436,7 +427,6 @@
         this.rawPrevious[name] = castedValue;
       }
       this.rawSaved[name] = castedValue;
->>>>>>> 32b79d70
     }
   }
 
@@ -458,31 +448,15 @@
    * @private
    * @return {number}
    */
-<<<<<<< HEAD
-  _upsert() {
-=======
-  upsert(opts = {}) {
->>>>>>> 32b79d70
+  _upsert(opts = {}) {
     const data = {};
     const Model = this.constructor;
     const { attributes, primaryKey } = Model;
-    let valuesChanged = 0;
     for (const name in attributes) {
-<<<<<<< HEAD
-      if (this.attributeChanged(name)) {
-        data[name] = this.attribute(name);
-        valuesChanged += 1;
-      } else {
-        if (!attributes[name].allowNull && attributes[name].defaultValue == null && !attributes[name].primaryKey){
-          data[name] = this.attribute(name);
-        }
-      }
-=======
       if (this.changed(name)) data[name] = this.attribute(name);
->>>>>>> 32b79d70
-    }
-
-    if (valuesChanged === 0) return Promise.resolve(0);
+    }
+
+    if (Object.keys(data).length === 0) return Promise.resolve(0);
 
     const { createdAt, updatedAt } = Model.timestamps;
 
@@ -525,11 +499,7 @@
    * @private
    * @return {number}
    */
-<<<<<<< HEAD
-  _update(opts) {
-=======
   update(opts, queryOpts = {}) {
->>>>>>> 32b79d70
     const changes = opts != null && typeof opts === 'object' ? opts : {};
     const Model = this.constructor;
     const { attributes, primaryKey, shardingKey } = Model;
@@ -582,11 +552,7 @@
    * @private
    * @return {Bone}
    */
-<<<<<<< HEAD
-  _create() {
-=======
   create(opts = {}) {
->>>>>>> 32b79d70
     const Model = this.constructor;
     const { primaryKey, attributes } = Model;
     const data = {};
@@ -1009,17 +975,13 @@
    * @param {Object} values
    * @return {Spell}
    */
-<<<<<<< HEAD
-  static create(values, options) {
-=======
   static create(values, opts = {}) {
     if (opts.validate !== false) {
       this._validateAttributes(values);
     }
->>>>>>> 32b79d70
     const instance = new this(values);
     return instance.create({
-      ...options,
+      ...opts,
       hooks: false, // should not run hooks again
     });
   }
