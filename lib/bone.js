'use strict';

/**
 * The Bone to extend models from. This module consists of helper methods like `capitalize`, and the class {@link Bone}.
 * @module
 */
const util = require('util');
const pluralize = require('pluralize');
const { executeValidator, LeoricValidateError } = require('./validator');

const DataTypes = require('./data_types');
const Collection = require('./collection');
const Spell = require('./spell');
const { capitalize, camelCase, snakeCase } = require('./utils/string');
const { getPropertyNames } = require('./utils/index');

function looseReadonly(props) {
  return Object.keys(props).reduce((result, name) => {
    result[name] = {
      value: props[name],
      writable: false,
      enumerable: false,
      configurable: true,
    };
    return result;
  }, {});
}

function compare(attributes, columns) {
  const diff = {};
  const columnMap = columns.reduce((result, entry) => {
    result[entry.columnName] = entry;
    return result;
  }, {});

  for (const name in attributes) {
    const attribute = attributes[name];
    const { columnName } = attribute;

    if (!attribute.equals(columnMap[columnName])) {
      diff[name] = {
        modify: columnMap.hasOwnProperty(columnName),
        ...attribute,
      };
    }
  }

  return diff;
}

<<<<<<< HEAD
const raw = Symbol('Leoric#Bone#raw');
const rawSaved = Symbol('Leoric#Bone#rawSaved');
const rawUnset = Symbol('Leoric#Bone#rawUnset');
const rawPrevious = Symbol('Leoric#Bone#rawPrevious');
const isNewRecord = Symbol('Leoric#Bone#isNewRecord');
=======
function setDefaultValue(record, attributes) {
  if (record == null || attributes == null) return;
  for (const name in attributes) {
    const value = record[name];
    // set defaultValues
    const { defaultValue } = attributes[name];
    if (value === undefined && defaultValue != null) record[name] = defaultValue;
  }
  return record;
}
>>>>>>> 988f693c

/**
 * The base class that provides Object-relational mapping. This class is never intended to be used directly. We need to create models that extends from Bone. Most of the query features of Bone is implemented by {@link Spell} such as {@link Spell#$group} and {@link Spell#$join}. With Bone, you can create models like this:
 *
 *     class Post extends Bone {
 *       static describe() {
 *         this.hasMany('comments')
 *         this.belongsTo('author', { className: 'User' })
 *         this.attribute('extra', { type: JSON })
 *       }
 *     }
 *
 * And then query posts by lots of means:
 *
 *     Post.first
 *     Post.where('title = ? && authorId = ?', 'Leah', 42)
 *     Post.include('comments').group('posts.id').count('comments.*').order('count')
 *
 * @alias Bone
 * @property {Object} raw
 * @property {Object} rawSaved
 * @property {Object} rawPrevious
 * @property {Set} rawUnset
 * @example
 * const post = new Post()
 * const post = new Post({ title: 'Leah' })
 */
class Bone {
  // jsdoc gets examples of Bone confused with examples of constructor. Let's just put examples at class comments for now.
  /**
   * Create an instance of Bone. Accepts initial data values.
   * @param {Object} dataValues
   */
  constructor(dataValues) {
    // define private properties
    const privateProps = [{
        key: raw,
        value: {},
      }, {
        key: rawSaved,
        value: {},
      }, {
        key: rawUnset,
        value: new Set(),
      }, {
        key: rawPrevious,
        value: {},
      }, {
        key: isNewRecord,
        value: true,
    }];

    privateProps.map((prop) => {
      Object.defineProperty(this, prop.key, {
        value: prop.value,
        configurable: true,
        writable: true,
      });
    });

    setDefaultValue(dataValues, this.constructor.attributes);

    if (dataValues) {
      for (const name in dataValues) {
        this[name] = dataValues[name];
      }
    }
  }

  /**
   * Get or set attribute value by name. This method is quite similiar to `jQuery.attr()`. If the attribute isn't selected when queried from database, an error will be thrown when accessing it.
   *
   *     const post = Post.select('title').first
   *     post.content   // throw Error('Unset attribute "content"')
   *
   * This is the underlying method of attribute getter/setters:
   *
   *     Object.defineProperty(Post.prototype, 'title', {
   *         get: function() { return this.attribute('title') },
   *         set: function(value) { return this.attribute('title', value) }
   *     })
   *
   * These `getter`s and `setter`s are automatically generated while {@link Bone.describe} is called.
   * @param {string}  name   - attribute name
   * @param {*}      [value] - attribute value
   * @return {*}
   * @example
   * .attribute('title')                 // get the value of title
   * .attribute('title', 'New Post')  // set the value of title to 'New Post'
   */
  attribute(...args) {
    const [ name, value ] = args;
    const { attributes } = this.constructor;

    if (!attributes.hasOwnProperty(name)) {
      throw new Error(`${this.constructor.name} has no attribute "${name}"`);
    }
    if (args.length > 1) {
      // execute validators
      this.setRaw(name, value);
      this.getRawUnset().delete(name);
      return this;
    }
    if (this.getRawUnset().has(name)) throw new Error(`unset attribute "${name}"`);
    const rawValue = this.getRaw(name);
    // make sure null is returned if value is undefined
    return rawValue == null ? null : rawValue;

  }

  setRaw(key, value) {
    this[raw][key] = value;
  }

  getRaw(key) {
    if (key) return this[raw][key];
    return this[raw];
  }

  getRawUnset() {
    return this[rawUnset];
  }

  getRawSaved(key) {
    if (key) return this[rawSaved][key];
    return this[rawSaved];
  }

  setRawSaved(key, value) {
    this[rawSaved][key] = value;
  }

  getRawPrevious(key) {
    if (key) return this[rawPrevious][key];
    return this[rawPrevious];
  }

  setRawPrevious(key, value) {
    this[rawPrevious][key] = value;
  }

  isNewRecord() {
    return this[isNewRecord];
  }

  setIsNewRecord(value) {
    this[isNewRecord] = value;
  }


  /**
   * instance.validate()
   * @memberof Bone
   */
  validate() {
    this._validateAttributes();
  }

  /**
   * @private validate attributes
   * before writing operations: instance.create / save  / update
   * @memberof Bone
   */
  _validateAttributes(values = {}) {
    const { attributes } = this.constructor;
    // check changed values
    const changes = this.changes();
    let changedValues = {};
    for (const key in changes) {
      if (changes[key].length === 2) {
        changedValues[key] = changes[key][1];
      }
    }

    // merge all changed values
    changedValues = Object.assign(changedValues, values);

    for (const valueKey in changedValues) {
      const attribute = attributes[valueKey];
      if (!attribute) continue;
      const { validate = {}, name, allowNull, defaultValue } = attribute;
      const value = changedValues[valueKey];
      if (value == null && defaultValue == null) {
        if (allowNull === false) throw new LeoricValidateError('notNull', name);
        if ((allowNull === true || allowNull === undefined) && validate.notNull === undefined ) return;
      }
      if (!validate) return;
      for (const key in validate) {
        if (validate.hasOwnProperty(key)) executeValidator(this, key, attribute, value);
      }
    }
  }

  /**
   * @private validate attributes
   * before writing operations: class.create / upsert / update
   * @static
   * @param {*} [values={}]
   * @memberof Bone
   */
  static _validateAttributes(values = {}) {
    const { attributes } = this;
    for (const valueKey in values) {
      const attribute = attributes[valueKey];
      // If valueKey is not an attribute of the Model, go to the next loop instead of throw 'No Such Attribute' Error,
      // in case it is a custom property of the Model which defined by custom setters/getters.
      if (!attribute) return;
      const { validate = {}, name, allowNull, defaultValue } = attribute;
      const value = values[valueKey];
      if (value == null && defaultValue == null) {
        if (allowNull === false) throw new LeoricValidateError('notNull', name);
        if ((allowNull === true || allowNull === undefined) && validate.notNull === undefined) return;
      }
      if (!validate) return;
      for (const key in validate) {
        if (validate.hasOwnProperty(key)) executeValidator(this, key, attribute, value);
      }
    }
  }

  /**
   * Get the original value of attribute. If the attribute isn't selected in the first place, an error will be thrown when accessing it.
   * @param {string} name - attribute name
   * @example
   * const post = await Post.findOne({ title: 'Leah' })
   * post.title = 'Deckard Cain'
   * post.attributeWas('title')  // => 'Leah'
   */
  attributeWas(name) {
    if (this.getRawUnset().has(name)) throw new Error(`unset attribute "${name}"`);
    const value = this.getRawSaved(name);
    return value == null ? null : value;
  }

  /**
   * @deprecated {attributeChanged} is deprected, use {@link Bone#changed} instead
   * Check if the value of attribute is changed or not ({@link Bone#rawSaved}).
   * @param {string} name - attribute name
   * @example
   * const post = await Post.findOne({ title: 'Leah' })
   * post.title = 'Deckard Cain'
   * post.attributeChanged('title')  // => true
   * post.title = 'Leah'
   * post.attributeChanged('title')  // => false
   */
  attributeChanged(name) {
    if (this.getRawUnset().has(name)) return false;
    const value = this.attribute(name);
    const valueWas = this.attributeWas(name);
    return !util.isDeepStrictEqual(value, valueWas);
  }

  /**
   *
   * @param {string?} name
   * @returns {string | Array<string>} changed attribute(s)' name that compare(s) to previous persisted value(s): {@link Bone.raw} compares to {@link Bone.rawPrevious}
   * @memberof Bone
   */
  previousChanged(name) {
    const result = Object.keys(this.previousChanges(name));
    if (name != null) return !!result.length;
    return result.length > 0 ? result : false;
  }

  /**
   *
   * @param {string?} name
   * @returns {Object: {
   *  name: [ previousValue, currentValue ]
   * }} changed attribute(s) that compare(s) to current persisted value(s): {@link Bone.raw} compares to {@link Bone.rawSaved}
   * @memberof Bone
   */
  previousChanges(name) {
    if (name != null) {
      if (this.getRawUnset().has(name) || this.getRawPrevious(name) === undefined) return {};
      const value = this.attribute(name);
      const valueWas = this.getRawPrevious(name) == null ? null : this.getRawPrevious(name);
      if (util.isDeepStrictEqual(value, valueWas)) return {};
      return { [name]: [ valueWas, value ] };
    }
    const result = {};
    for (const attrKey of Object.keys(this.constructor.attributes)) {
      if (this.getRawUnset().has(attrKey) || this.getRawPrevious(attrKey) === undefined) continue;
      const value = this.attribute(attrKey);
      const valueWas = this.getRawPrevious(attrKey) == null ? null : this.getRawPrevious(attrKey);
      if (!util.isDeepStrictEqual(value, valueWas)) result[attrKey] = [ valueWas, value ];
    }
    return result;
  }

  /**
   *
   *
   * @param {string?} name
   * @returns {Object: {
   *  name: [ savedValue, currentValue ]
   * }} changed attribute(s) that compare(s) to current persisted value(s): {@link Bone.raw} compares to {@link Bone.rawSaved}
   * @memberof Bone
   */
  changes(name) {
    if (name != null) {
      if (this.getRawUnset().has(name)) return {};
      const value = this.attribute(name);
      const valueWas = this.attributeWas(name);
      if (util.isDeepStrictEqual(value, valueWas)) return {};
      return { [name]: [ valueWas, value ] };
    }
    const result = {};
    for (const attrKey of Object.keys(this.constructor.attributes)) {
      if (this.getRawUnset().has(attrKey)) continue;
      const value = this.attribute(attrKey);
      const valueWas = this.attributeWas(attrKey);

      if (!util.isDeepStrictEqual(value, valueWas)) {
        result[attrKey] = [ valueWas, value ];
      }
    }
    return result;
  }

  changed(name) {
    const result = Object.keys(this.changes(name));
    if (name != null) return !!result.length;
    return result.length > 0 ? result : false;
  }

  /**
   * Gets called when `console.log(instance)` is invoked.
   * @example
   * const post = await Post.first
   * post.inspect()  // => 'Post { "id": 1, ... }'
   * @return {String}
   */
  [util.inspect.custom]() {
    return this.constructor.name + ' ' + util.inspect(this.toJSON());
  }

  /**
   * Gets called when `JSON.stringify(instance)` is invoked.
   * @example
   * const post = await Post.first
   * post.toJSON()  // => { id: 1, ... }
   * @return {Object}
   */
  toJSON() {
    const obj = {};

    const names = getPropertyNames(this);
    for (const key of names) {
      if (this.getRawUnset().has(key)) continue;
      if (typeof this[key] !== 'function') {
        const value = this[key];
        if (value != null) {
          obj[key] = typeof value.toJSON === 'function' ? value.toJSON() : value;
        }
      }
    }

    return obj;
  }

  /**
   * This is the loyal twin of {@link Bone#toJSON} because when generating the result object, the raw values of attributes are used, instead of the values returned by custom getters (if any).
   * @example
   * const post = await Post.first
   * post.toObject()  // => { id: 1, ... }
   * @return {Object}
   */
  toObject() {
    const obj = {};

    const names = getPropertyNames(this);
    for (const key of names) {
      if (this.getRawUnset().has(key)) continue;
      if (typeof this[key] !== 'function') {
        const value = this[key];
        obj[key] = value != null && typeof value.toObject === 'function'
        ? value.toObject()
        : value;
      }
    }
    return obj;
  }

  /**
   * Save the changes to database. If the instance isn't persisted to database before, an INSERT query will be executed. Otherwise, an upsert-like query is chosen to make sure only one instance of the specified primaryKey is created. If the primaryKey is positive but unchanged, an UPDATE will be executed.
   * @example
   * new Post({ title: 'Leah' }).save()
   * // same as Post.create({ title: 'Leah' })
   *
   * const post = Post.first
   * post.title = 'Decard Cain'
   * post.save()
   * @return {Bone} current instance
   */
  async save(opts = {}) {
    const { primaryKey } = this.constructor;
    if (this.getRawUnset().has(primaryKey)) throw new Error(`unset primary key ${primaryKey}`);
    if (this[primaryKey] == null) {
      await this.create(opts);
    } else if (this.changed(primaryKey)) {
      await this.upsert(opts);
    } else {
      await this.update(null, opts);
    }
    return this;
  }

  /**
   * Sync changes made in {@link Bone.raw} back to {@link Bone.rawSaved}.
   * @private
   */
  syncRaw(changes) {
    const { attributes, driver } = this.constructor;
    this.setIsNewRecord(false);
    for (const name of Object.keys(changes || attributes)) {
      const { jsType } = attributes[name];
      // Take advantage of uncast/cast to create new copy of value
      const value = driver.uncast(this.getRaw(name), jsType);
      if (this.getRawSaved(name) !== undefined) {
        this.setRawPrevious(name, this.getRawSaved(name));
      } else if (!changes && this.getRawPrevious(name) === undefined) {
        // first persisting
        this.setRawPrevious(name, driver.cast(value, jsType));
      }
      this.setRawSaved(name, driver.cast(value, jsType));
    }
  }

  /**
   * Look for current instance in the database, then:
   *
   * - If found, save the changes to existing one.
   * - If not found, create a new record.
   *
   * Returns number of affectedRows.
   * @private
   * @return {number}
   */
  upsert(opts = {}) {
    const data = {};
    const Model = this.constructor;
    const { attributes, primaryKey } = Model;

    for (const name in attributes) {
      if (this.changed(name)) data[name] = this.attribute(name);
    }

    if (Object.keys(data).length === 0) return Promise.resolve(0);

    const { createdAt, updatedAt } = Model.timestamps;

    if (attributes[createdAt] && !this[createdAt]) {
      data[createdAt] = new Date();
    }

    if (attributes[updatedAt] && !(this[updatedAt] && this.changed('updatedAt'))) {
      data[updatedAt] = new Date();
    }

    if (this[primaryKey]) data[primaryKey] = this[primaryKey];
    if (opts.validate !== false) {
      this._validateAttributes(data);
    }

    // About LAST_INSERT_ID()
    // - http://dev.mysql.com/doc/refman/5.7/en/information-functions.html#function_last-insert-id
    const spell = new Spell(Model).$upsert(data);
    return spell.later(result => {
      // LAST_INSERT_ID() breaks on TDDL
      if (this[primaryKey] == null) this[primaryKey] = result.insertId;
      this.syncRaw();
      return result.affectedRows;
    });
  }

  /**
   * Persist changes on current instance back to database with `UPDATE`.
   * @private
   * @return {number}
   */
  update(opts, queryOpts = {}) {
    const changes = opts != null && typeof opts === 'object' ? opts : {};
    const Model = this.constructor;
    const { attributes, primaryKey, shardingKey } = Model;

    if (opts == null) {
      for (const name in attributes) {
        if (this.changed(name)) changes[name] = this.attribute(name);
      }
    } else {
      for (const name in opts) {
        const originValue = this.attribute(name);
        // exec custom setters in case it exist
        this[name] = opts[name];
        changes[name] = this.attribute(name);
        // revert value in case update failed
        this.attribute(name, originValue);
      }
    }

    if (Object.keys(changes).length === 0) return Promise.resolve(0);
    if (this[primaryKey] == null) {
      throw new Error(`unset primary key ${primaryKey}`);
    }

    const where = { [primaryKey]: this[primaryKey] };
    if (shardingKey) where[shardingKey] = this[shardingKey];

    const { updatedAt, deletedAt } = Model.timestamps;
    if (attributes[updatedAt] && !changes[updatedAt] && !changes[deletedAt]) {
      changes[updatedAt] = new Date();
    }
    if (queryOpts.validate !== false ) {
      this._validateAttributes(changes);
    }
    const spell = new Spell(Model).$where(where).$update(changes);
    return spell.later(result => {
      // sync changes (changes has been formatted by custom setters, use this.attribute(name, value) directly)
      for (const key in changes) {
        this.attribute(key, changes[key]);
      }
      this.syncRaw(changes);
      return result.affectedRows;
    });
  }

  /**
   * Insert current instance into database. Unlike {@link Bone#upsert}, this method use `INSERT` no matter primary key presents or not.
   * @private
   * @return {Bone}
   */
  create(opts = {}) {
    const Model = this.constructor;
    const { primaryKey, attributes } = Model;
    const data = {};
    const { createdAt, updatedAt } = Model.timestamps;

    if (attributes[createdAt] && !this[createdAt]) {
      this[createdAt] = new Date();
    }

    if (attributes[updatedAt] && !this[updatedAt]) {
      this[updatedAt] = this[createdAt];
    }

    for (const name in attributes) {
      const value = this.attribute(name);
      const { defaultValue } = attributes[name];
      if (value != null) {
        data[name] = value;
      } else if (value === undefined && defaultValue != null) {
        data[name] = defaultValue;
      }
    }

    if (opts.validate !== false) {
      this._validateAttributes();
    }

    const spell = new Spell(Model).$insert(data);
    return spell.later(result => {
      this[primaryKey] = result.insertId;
      this.syncRaw();
      return this;
    });
  }

  async reload() {
    const { primaryKey } = this.constructor;
    const instance = await this.constructor.findOne(this[primaryKey]).unscoped;
    if (instance) {
      Object.assign(this.getRaw(), instance.getRaw());
      Object.assign(this.getRawSaved(), instance.getRawSaved());
    }
    return instance;
  }

  /**
   * Delete current instance. If `deletedAt` attribute exists, calling {@link Bone#remove} does not actually delete the record from the database. Instead, it updates the value of `deletedAt` attribute to current date. This is called [soft delete](../querying#scopes). To force a regular `DELETE`, use `.remove(true)`.
   * @param {boolean} forceDelete
   * @example
   * const post = await Post.first
   * post.remove()      // update the `deletedAt`
   * post.remove(true)  // delete record
   */
  async remove(forceDelete) {
    const Model = this.constructor;
    const { primaryKey, shardingKey } = Model;

    if (this[primaryKey] == null) {
      throw new Error('instance is not persisted yet.');
    }

    const condition = { [primaryKey]: this[primaryKey] };
    if (shardingKey) condition[shardingKey] = this[shardingKey];

    return await Model.remove(condition, forceDelete);
  }

  async restore() {
    const Model = this.constructor;
    const { primaryKey, shardingKey } = Model;

    if (this[primaryKey] == null) {
      throw new Error('instance is not persisted yet.');
    }

    const conditions = {
      [primaryKey]: this[primaryKey],
      deletedAt: { $ne: null },
    };
    if (shardingKey) conditions[shardingKey] = this[shardingKey];

    return await Bone.update.call(Model, conditions, { deletedAt: null });
  }

  /**
   * Override attribute metadata. Currently only `type` is needed to be overriden with this method.
   * @param {string} name
   * @param {Object} meta
   * @example
   * class Post extends Bone {
   *   static describe() {
   *     Post.attribute('extra', { type: JSON })
   *   }
   * }
   */
  static attribute(name, meta = {}) {
    if (!this.attributes[name]) {
      throw new Error(`${this.name} has no attribute called ${name}`);
    }
    const { type: jsType } = meta;
    Object.assign(this.attributes[name], { jsType });
  }

  /**
   * Generate attributes from column definitions.
   * @private
   * @param {Object[]} columns - `information_schema.columns` of certain table
   */
  static load(columns = []) {
    const { Attribute } = this.driver;
    const { attributes, options } = this;
    const attributeMap = {};

    for (const name of Object.keys(attributes)) {
      const attribute = new Attribute(name, attributes[name], options.define);
      attributeMap[attribute.columnName] = attribute;
      attributes[name] = attribute;
    }

    const descriptors = {};
    for (const name in attributes) {
      const descriptor = Object.getOwnPropertyDescriptor(this.prototype, name);
      descriptors[name] = Object.assign({
        get() {
          return this.attribute(name);
        },
        set(value) {
          this.attribute(name, value);
        },
        configurable: true,
      }, Object.keys(descriptor || {}).reduce((result, key) => {
        if (descriptor[key] != null) result[key] = descriptor[key];
        return result;
      }, {}));
    }
    Object.defineProperties(this.prototype, descriptors);
    Object.defineProperties(this, looseReadonly({
      columns,
      attributeMap,
      synchronized: Object.keys(compare(attributes, columns)).length === 0,
    }));
  }

  /**
   * Placeholder static method. Sub-classes of Bone can override this method to setup model informations such as associations, attribute renamings, etc.
   * @example
   * class Post extends Bone {
   *   static describe() {
   *     this.belongsTo('author', { className: 'User' })
   *     this.renameAttribute('content', 'body')
   *   }
   * }
   */
  static describe() {}

  /**
   * The primary key of the model, in camelCase.
   * @type {string}
   */
  static get primaryKey() {
    return 'id';
  }

  /**
   * The primary column of the model, in snake_case, usually.
   * @type {string}
   */
  static get primaryColumn() {
    return this.unalias(this.primaryKey);
  }

  static get shardingColumn() {
    if (this.shardingKey) return this.unalias(this.shardingKey);
  }

  static get physicTable() {
    const { physicTables } = this;
    if (physicTables && physicTables.length > 0) {
      return physicTables[0];
    }
    // table name might be undefined, the default one will get set later.
    return this.table || snakeCase(pluralize(this.name));
  }

  /**
   * Get the column name from the attribute name
   * @private
   * @param   {string} name
   * @return {string}
   */
  static unalias(name) {
    if (name in this.attributes) {
      return this.attributes[name].columnName;
    }
    return name;

  }

  /**
   * Rename attribute. Since Bone manages a separate set of names called attributes instead of using the raw columns, we can rename the attribute names, which is transformed from the column names by convention, to whatever name we fancy.
   * @param {string} originalName
   * @param {string} newName
   */
  static renameAttribute(originalName, newName) {
    const { attributes, attributeMap } = this;

    if (attributes.hasOwnProperty(newName)) {
      throw new Error(`unable to override existing attribute "${newName}"`);
    }

    if (attributes.hasOwnProperty(originalName)) {
      const info = attributes[originalName];
      info.name = newName;
      attributes[newName] = info;
      attributeMap[info.columnName] = info;
      delete attributes[originalName];
      Reflect.deleteProperty(this.prototype, originalName);
      Object.defineProperty(this.prototype, newName, Object.assign({
        get() {
          return this.attribute(newName);
        },
        set(value) {
          return this.attribute(newName, value);
        },
        enumerable: true,
        configurable: true,
      }, Object.getOwnPropertyDescriptor(this.prototype, newName)));

    }
  }

  /**
   * Set a `hasOne` association to another model. The model is inferred by `opts.className` or the association `name` by default.
   * @param {string}  name
   * @param {Object} [opts]
   * @param {string} [opts.className]
   * @param {string} [opts.foreignKey]
   */
  static hasOne(name, opts) {
    opts = Object.assign({
      className: capitalize(name),
      foreignKey: this.table + 'Id',
    }, opts);

    if (opts.through) opts.foreignKey = '';

    this.associate(name, opts);
  }

  /**
   * Set a `hasMany` association to another model. The model is inferred by `opts.className` or the association `name` by default.
   * @param {string}  name
   * @param {Object} [opts]
   * @param {string} [opts.className]
   * @param {string} [opts.foreignKey]
   */
  static hasMany(name, opts) {
    opts = Object.assign({
      className: capitalize(pluralize(name, 1)),
    }, opts, {
      hasMany: true,
    });

    if (opts.through) opts.foreignKey = '';

    this.associate(name, opts);
  }

  /**
   * Set a `belongsTo` association to another model. The model is inferred by `opts.className` or the association `name` by default.
   * @param {string}  name
   * @param {Object} [opts]
   * @param {string} [opts.className]
   * @param {string} [opts.foreignKey]
   */
  static belongsTo(name, opts) {
    opts = Object.assign({
      className: capitalize(name),
    }, opts);

    let { className, foreignKey } = opts;
    if (!foreignKey) foreignKey = camelCase(className) + 'Id';

    this.associate(name, Object.assign(opts, { foreignKey, belongsTo: true }));
  }

  /**
   * Mount the association. If existing association were found, throw an `Error`.
   * @private
   * @param {string}  name
   * @param {Object}  opts
   * @param {boolean} opts.belongsTo
   * @param {string}  opts.className
   * @param {string}  opts.foreignKey
   * @param {boolean} opts.hasMany
   */
  static associate(name, opts = {}) {
    if (name in this.associations) {
      throw new Error(`duplicated association "${name}" on model ${this.name}`);
    }
    const { className } = opts;
    const Model = this.models[className];
    if (!Model) throw new Error(`unable to find model "${className}"`);

    const { deletedAt } = this.timestamps;
    if (Model.attributes[deletedAt] && !opts.where) {
      opts.where = { [deletedAt]: null };
    }
    this.associations[name] = { ...opts, Model };
  }

  /**
   * Instantiate model from raw data packet returned by driver.
   * @private
   * @param {Object} row
   * @return {Bone}
   */
  static instantiate(row) {
    const { attributes, driver } = this;
    const instance = new this();

    for (const name in attributes) {
      const { columnName, jsType } = attributes[name];
      if (columnName in row) {
        // to make sure raw and rawSaved hold two different objects
        instance.setRaw(name, driver.cast(row[columnName], jsType));
        instance.setRawSaved(name, driver.cast(row[columnName], jsType));
      } else {
        instance.getRawUnset().add(name);
      }
    }

    return instance;
  }

  /**
   * An alias of {@link Bone.find} without any conditions. To get all records in database, including those ones marked deleted, use {@link spell#$unscoped}. This getter returns all records by querying them at once, which can be inefficient if table contains loads of data. It is recommended to consume data by {@link spell#$batch}.
   * @example
   * Post.all           // fetches at once.
   * Post.all.unscoped  // fetches (soft) deleted records too.
   * Post.all.batch()   // fetches records 1000 by 1000s.
   * @return {Spell}
   */
  static get all() {
    return this.find();
  }

  /**
   * Start a find query by creating and returning an instance of {@link Spell}. The `conditions` and `values` are handed over to {@link spell#$where}.
   * @param {string|Object} conditions
   * @param {...*} values
   * @return {Spell}
   */
  static find(conditions, ...values) {
    const spell = new Spell(this);
    const conditionsType = typeof conditions;
    // find(1)
    // find([ 1, 2, 3 ])
    if (Array.isArray(conditions) || conditionsType == 'number') {
      spell.$where({ [this.primaryKey]: conditions });
    }
    // find({}, { offset: 1, limit: 1 })
    else if (typeof conditions === 'object' && values.length == 1 && typeof values[0] === 'object') {
      spell.$where(conditions);
      for (const method of [ 'order', 'limit', 'offset', 'select' ]) {
        const value = values[0][method];
        if (value != null) spell[`$${method}`](value);
      }
    } else if (conditions) {
      spell.$where(conditions, ...values);
    }

    return spell.later(Collection.init);
  }

  /**
   * Start a find query like {@link Bone.find} with results limit to one, hence only one instance gets returned.
   * @example
   * Post.findOne()
   * Post.findOne('title = ?', ['Leah', 'Deckard Cain'])
   * Post.findOne().unscoped
   * @param {string|Object} conditions
   * @param {...*} values
   * @return {Spell}
   */
  static findOne(conditions, ...values) {
    return this.find(conditions, ...values).$get(0);
  }

  /**
   * Start a join query by including associations by name. The associations should be predefined in model's static `describe()` method. See {@link Bone.belongsTo}, {@link Bone.hasMany}, and {@link Bone.hasOne} for more information.
   * @example
   * class Post extends Bone {
   *   static describe() {
   *     this.hasMany('comments')
   *     this.belongsTo('author')
   *   }
   * }
   * Post.include('comments')
   * Post.include('author', 'comments')
   * @param {...string} names - association names defined in {@link Bone.describe}
   */
  static include(...names) {
    return this.find().$with(...names);
  }

  /**
   * Insert data into database, or update corresponding records if primary key exists. This method use {@link Bone#create} as the underlying method. Hence calling `Post.create({})` is basically the same as `new Post({}).save()`.
   * @example
   * Post.create({ title: 'Leah' })
   * Post.create({ id: 1, title: 'Diablo III', createdAt: new Date(2012, 4, 15) })
   * @param {Object} values
   * @return {Spell}
   */
  static create(values, opts = {}) {
    if (opts.validate !== false) {
      this._validateAttributes(values);
    }
    const instance = new this(values);
    return instance.create();
  }

  static async bulkCreate(records, queryOpts = {}) {
    const { driver, table, attributes, primaryKey, primaryColumn } = this;

    const { createdAt, updatedAt } = this.timestamps;
    const now = new Date();
    for (const entry of records) {
      if (createdAt && entry[createdAt] == null) entry[createdAt] = now;
      if (updatedAt && entry[updatedAt] == null) entry[updatedAt] = now;
      setDefaultValue(entry, attributes);
    }

    const unset = records.every(entry => entry[primaryKey] == null);
    const allset = records.every(entry => entry[primaryKey] != null);
    const opts = { attributes };

    if (driver.type === 'postgres') opts.returning = [ primaryColumn ];

    const attribute = attributes[primaryKey];
    const autoIncrement = attribute.autoIncrement
      || (attribute.jsType == Number && attribute.primaryKey);

    // validate
    if (queryOpts.validate !== false) {
      records.map(entry => this._validateAttributes(entry));
    }
    // bulk create with instances is possible only if
    // 1) either all of records primary key are set
    // 2) or none of records priamry key is set and primary key is auto incremented
    if (!(autoIncrement && unset || allset)) {
      // validate first
      if (queryOpts.validate !== false) {
        records.map(record => {
          if (record instanceof Bone) record._validateAttributes();
          else this._validateAttributes(record);
        });
      }
      return await driver.bulkInsert(table, records, opts);
    }

    const instances = records.map(entry => new this(entry));

    // TODO: individualHooks?
    const result = await driver.bulkInsert(table, records, opts);
    const { affectedRows, rows } = result;
    let { insertId } = result;

    if (Array.isArray(rows)) {
      // PostgreSQL returns rows specified with RETURNING columns
      for (let i = 0; i < rows.length; i++) {
        const value = attribute.jsType(rows[i][primaryColumn]);
        Object.assign(instances[i], { [primaryKey]: value });
      }
    } else if (unset && affectedRows === instances.length) {
      // otherwise, use last insert id to generate bulk inserted ids
      if (driver.type === 'sqlite') {
        for (let i = instances.length - 1; i >= 0; i--) {
          instances[i][primaryKey] = insertId--;
        }
      } else {
        for (const entry of instances) entry[primaryKey] = insertId++;
      }
    }

    for (const entry of instances) entry.syncRaw();
    return instances;
  }

  /**
   * Update any record that matches `conditions`.
   * @example
   * Post.update({ title: 'Leah' }, { title: 'Diablo III' })
   * @param {Object} conditions
   * @param {Object} values
   * @return {Spell}
   */
  static update(conditions, values = {}, queryOption = {}) {
    const { attributes } = this;
    const { updatedAt, deletedAt } = this.timestamps;
    if (attributes[updatedAt] && !values[updatedAt] && !values[deletedAt]) {
      values[updatedAt] = new Date();
    }

    if (!queryOption || queryOption.validate !== false) {
      // validate
      this._validateAttributes(values);
    }

    const spell = new Spell(this).$where(conditions).$update(values);
    return spell.later(result => {
      return result.affectedRows;
    });
  }

  /**
   * Remove any record that matches `conditions`.
   * - If `forceDelete` is true, `DELETE` records from database permanently.
   * - If not, update `deletedAt` attribute with current date.
   * - If `forceDelete` isn't true and `deleteAt` isn't around, throw an Error.
   * @example
   * Post.remove({ title: 'Leah' })         // mark Post { title: 'Leah' } as deleted
   * Post.remove({ title: 'Leah' }, true)   // delete Post { title: 'Leah' }
   * Post.remove({}, true)                  // delete all data of posts
   * @param {Object}  conditions
   * @param {boolean} forceDelete
   * @return {Spell}
   */
  static remove(conditions, forceDelete = false) {
    const { deletedAt } = this.timestamps;
    if (forceDelete !== true && this.attributes[deletedAt]) {
      return Bone.update.call(this, conditions, { [deletedAt]: new Date() });
    }

    const spell = new Spell(this).unscoped.$where(conditions).$delete();
    return spell.later(result => {
      return result.affectedRows;
    });
  }

  static query(spell) {
    const { sql, values } = this.driver.format(spell);
    const query = { sql, nestTables: spell.command === 'select' };
    return this.driver.query(query, values, spell);
  }

  static async transaction(callback) {
    const connection = await this.driver.getConnection();
    if (callback.constructor.name === 'AsyncFunction') {
      // if callback is an AsyncFunction
      await this.driver.query('BEGIN', [], { connection, Model: this, command: 'BEGIN'  });
      try {
        await callback({ connection });
        await this.driver.query('COMMIT', [], { connection, Model: this, command: 'COMMIT'  });
      } catch (err) {
        await this.driver.query('ROLLBACK', [], { connection, Model: this, command: 'ROLLBACK' });
        throw err;
      } finally {
        connection.release();
      }
    } else if (callback.constructor.name === 'GeneratorFunction') {
      const gen = callback({ connection });
      let result;

      try {
        await this.driver.query('BEGIN', [], {  connection, Model: this, command: 'BEGIN' });
        while (true) {
          const { value: spell, done } = gen.next(result);
          if (done) break;
          if (spell instanceof Spell) spell.connection = connection;
          result = typeof spell.then === 'function' ? await spell : spell;
        }
        await this.driver.query('COMMIT', [], {  connection, Model: this, command: 'COMMIT' });
      } catch (err) {
        await this.driver.query('ROLLBACK', [], { connection, Model: this, command: 'ROLLBACK' });
        throw err;
      } finally {
        connection.release();
      }
    } else {
      throw new Error('unexpected transaction function, should be GeneratorFunction or AsyncFunction.');
    }
  }

  static init(attributes, opts = {}, overrides = {}) {
    opts = {
      underscored: true,
      table: this.table || opts.tableName,
      ...(this.options && this.options.define),
      ...opts,
    };
    const table = opts.table || snakeCase(pluralize(this.name));
    const aliasName = camelCase(pluralize(this.name || table));

    const timestamps = {};
    for (const name of [ 'createdAt', 'updatedAt', 'deletedAt' ]) {
      if (attributes.hasOwnProperty(name)) timestamps[name] = name;
      if (attributes.hasOwnProperty(snakeCase(name))) {
        timestamps[name] = snakeCase(name);
      }
    }

    const primaryKey = Object.keys(attributes).find(key => attributes[key].primaryKey);
    if (primaryKey && primaryKey !== this.primaryKey) {
      // redefine primaryKey getter
      Object.defineProperty(this, 'primaryKey', {
        value: primaryKey,
        writable: false,
        configurable: false,
      });
    }
    // if there is no primaryKey added, add it to attributes automatically
    if (!attributes[this.primaryKey]) {
      attributes[this.primaryKey] = {
        type: new DataTypes.BIGINT(),
        allowNull: false,
        autoIncrement: true,
        primaryKey: true,
        columnName: snakeCase(this.primaryKey),
      };
    }

    const customDescriptors = Object.getOwnPropertyDescriptors(overrides);
    Object.defineProperties(this.prototype, customDescriptors);
    Object.defineProperties(this, looseReadonly({
      attributes,
      table,
      aliasName,
      associations: [],
      timestamps,
    }));
  }

  static async sync() {
    const { driver, physicTable: table } = this;
    const { database } = this.options;

    // a model that is not connected before
    if (this.synchronized == null) {
      const schemaInfo = await driver.querySchemaInfo(database, [ table ]);
      this.load(schemaInfo[table]);
    }

    if (this.synchronized) return;

    if (this.physicTables) {
      throw new Error('unable to sync model with custom physic tables');
    }

    const { attributes, columns } = this;

    if (Object.keys(columns).length === 0) {
      await driver.createTable(table, attributes);
    } else {
      await driver.alterTable(table, compare(attributes, columns));
    }

    const schemaInfo = await driver.querySchemaInfo(database, table);
    this.load(schemaInfo[table]);
  }

  static async drop() {
    return await this.driver.dropTable(this.table);
  }
}

const Spell_methods = [
  'select', 'join', 'where', 'group', 'order', 'get', 'count', 'average', 'minimum', 'maximum', 'sum',
];
for (const method of Spell_methods) {
  Object.defineProperty(Bone, method, {
    configurable: true,
    writable: true,
    value(...args) {
      return this.find()[`$${method}`](...args);
    },
  });
}

const Spell_getters = [ 'first', 'last', 'unscoped' ];
for (const getter of Spell_getters) {
  Object.defineProperty(Bone, getter, {
    configurable: true,
    get() {
      return this.find()[getter];
    },
  });
}

Object.assign(Bone, { DataTypes });

module.exports = Bone;<|MERGE_RESOLUTION|>--- conflicted
+++ resolved
@@ -48,13 +48,6 @@
   return diff;
 }
 
-<<<<<<< HEAD
-const raw = Symbol('Leoric#Bone#raw');
-const rawSaved = Symbol('Leoric#Bone#rawSaved');
-const rawUnset = Symbol('Leoric#Bone#rawUnset');
-const rawPrevious = Symbol('Leoric#Bone#rawPrevious');
-const isNewRecord = Symbol('Leoric#Bone#isNewRecord');
-=======
 function setDefaultValue(record, attributes) {
   if (record == null || attributes == null) return;
   for (const name in attributes) {
@@ -65,7 +58,12 @@
   }
   return record;
 }
->>>>>>> 988f693c
+
+const raw = Symbol('Leoric#Bone#raw');
+const rawSaved = Symbol('Leoric#Bone#rawSaved');
+const rawUnset = Symbol('Leoric#Bone#rawUnset');
+const rawPrevious = Symbol('Leoric#Bone#rawPrevious');
+const isNewRecord = Symbol('Leoric#Bone#isNewRecord');
 
 /**
  * The base class that provides Object-relational mapping. This class is never intended to be used directly. We need to create models that extends from Bone. Most of the query features of Bone is implemented by {@link Spell} such as {@link Spell#$group} and {@link Spell#$join}. With Bone, you can create models like this:
