'use strict';

/**
 * The Bone to extend models from. This module consists of helper methods like `capitalize`, and the class {@link Bone}.
 * @module
 */
const util = require('util');
const pluralize = require('pluralize');

const DataTypes = require('./data_types');
const Collection = require('./collection');
const Spell = require('./spell');
const { capitalize, camelCase, snakeCase } = require('./utils/string');

function looseReadonly(props) {
  return Object.keys(props).reduce((result, name) => {
    result[name] = {
      value: props[name],
      writable: false,
      enumerable: false,
      configurable: true,
    };
    return result;
  }, {});
}

function compare(attributes, columns) {
  const diff = {};
  const columnMap = columns.reduce((result, entry) => {
    result[entry.columnName] = entry;
    return result;
  }, {});

  for (const name in attributes) {
    const attribute = attributes[name];
    const { columnName } = attribute;

    if (!attribute.equals(columnMap[columnName])) {
      diff[name] = {
        modify: columnMap.hasOwnProperty(columnName),
        ...attribute,
      };
    }
  }

  return diff;
}

/**
 * The base class that provides Object-relational mapping. This class is never intended to be used directly. We need to create models that extends from Bone. Most of the query features of Bone is implemented by {@link Spell} such as {@link Spell#$group} and {@link Spell#$join}. With Bone, you can create models like this:
 *
 *     class Post extends Bone {
 *       static describe() {
 *         this.hasMany('comments')
 *         this.belongsTo('author', { className: 'User' })
 *         this.attribute('extra', { type: JSON })
 *       }
 *     }
 *
 * And then query posts by lots of means:
 *
 *     Post.first
 *     Post.where('title = ? && authorId = ?', 'Leah', 42)
 *     Post.include('comments').group('posts.id').count('comments.*').order('count')
 *
 * @alias Bone
 * @property {Object} raw
 * @property {Object} rawInitial
 * @property {Set} rawUnset
 * @example
 * const post = new Post()
 * const post = new Post({ title: 'Leah' })
 */
class Bone {
  // jsdoc gets examples of Bone confused with examples of constructor. Let's just put examples at class comments for now.
  /**
   * Create an instance of Bone. Accepts initial data values.
   * @param {Object} dataValues
   */
  constructor(dataValues) {
    Object.defineProperties(this, looseReadonly({
      raw: {},
      rawInitial: {},
      rawUnset: new Set(),
    }));
<<<<<<< HEAD

    Object.defineProperty(this, 'isNewRecord', {
      value: true,
      enumerable: false,
      writable: true,
      configurable: true,
    });

=======
>>>>>>> 5df30375
    if (dataValues) {
      for (const name in dataValues) {
        const { attributes } = this.constructor;
        if (attributes.hasOwnProperty(name)) {
          this[name] = dataValues[name];
        }
      }
    }
  }

  /**
   * Get or set attribute value by name. This method is quite similiar to `jQuery.attr()`. If the attribute isn't selected when queried from database, an error will be thrown when accessing it.
   *
   *     const post = Post.select('title').first
   *     post.content   // throw Error('Unset attribute "content"')
   *
   * This is the underlying method of attribute getter/setters:
   *
   *     Object.defineProperty(Post.prototype, 'title', {
   *         get: function() { return this.attribute('title') },
   *         set: function(value) { return this.attribute('title', value) }
   *     })
   *
   * These `getter`s and `setter`s are automatically generated while {@link Bone.describe} is called.
   * @param {string}  name   - attribute name
   * @param {*}      [value] - attribute value
   * @return {*}
   * @example
   * .attribute('title')                 // get the value of title
   * .attribute('title', 'New Post')  // set the value of title to 'New Post'
   */
  attribute(...args) {
    const [ name, value ] = args;
    const { attributes } = this.constructor;

    if (!attributes.hasOwnProperty(name)) {
      throw new Error(`${this.constructor.name} has no attribute "${name}"`);
    }
    if (args.length > 1) {
      this.raw[name] = value;
      this.rawUnset.delete(name);
      return this;
    }
    if (this.rawUnset.has(name)) throw new Error(`unset attribute "${name}"`);
    const rawValue = this.raw[name];
    // make sure null is returned if value is undefined
    return rawValue == null ? null : rawValue;

  }

  /**
   * Get the original value of attribute. If the attribute isn't selected in the first place, an error will be thrown when accessing it.
   * @param {string} name - attribute name
   * @example
   * const post = await Post.findOne({ title: 'Leah' })
   * post.title = 'Deckard Cain'
   * post.attributeWas('title')  // => 'Leah'
   */
  attributeWas(name) {
    if (this.rawUnset.has(name)) throw new Error(`unset attribute "${name}"`);
    const value = this.rawInitial[name];
    return value == null ? null : value;
  }

  /**
   * Check if the value of attribute is changed or not.
   * @param {string} name - attribute name
   * @example
   * const post = await Post.findOne({ title: 'Leah' })
   * post.title = 'Deckard Cain'
   * post.attributeChanged('title')  // => true
   * post.title = 'Leah'
   * post.attributeChanged('title')  // => false
   */
  attributeChanged(name) {
    if (this.rawUnset.has(name)) return false;
    const value = this.attribute(name);
    const valueWas = this.attributeWas(name);
    return !util.isDeepStrictEqual(value, valueWas);
  }

  /**
   * Gets called when `console.log(instance)` is invoked.
   * @example
   * const post = await Post.first
   * post.inspect()  // => 'Post { "id": 1, ... }'
   * @return {String}
   */
  [util.inspect.custom]() {
    return this.constructor.name + ' ' + util.inspect(this.toJSON());
  }

  /**
   * Gets called when `JSON.stringify(instance)` is invoked.
   * @example
   * const post = await Post.first
   * post.toJSON()  // => { id: 1, ... }
   * @return {Object}
   */
  toJSON() {
    const obj = {};

    for (const name in this.constructor.attributes) {
      if (!this.rawUnset.has(name) && this[name] != null) {
        obj[name] = this[name];
      }
    }

    for (const name of Object.keys(this)) {
      const value = this[name];
      if (value != null) {
        obj[name] = typeof value.toJSON === 'function' ? value.toJSON() : value;
      }
    }

    return obj;
  }

  /**
   * This is the loyal twin of {@link Bone#toJSON} because when generating the result object, the raw values of attributes are used, instead of the values returned by custom getters (if any).
   * @example
   * const post = await Post.first
   * post.toObject()  // => { id: 1, ... }
   * @return {Object}
   */
  toObject() {
    const obj = {};

    for (const name in this.constructor.attributes) {
      if (!this.rawUnset.has(name)) obj[name] = this.attribute(name);
    }

    for (const name of Object.keys(this)) {
      const value = this[name];
      obj[name] = value != null && typeof value.toObject === 'function'
        ? value.toObject()
        : value;
    }

    return obj;
  }

  /**
   * Save the changes to database. If the instance isn't persisted to database before, an INSERT query will be executed. Otherwise, an upsert-like query is chosen to make sure only one instance of the specified primaryKey is created. If the primaryKey is positive but unchanged, an UPDATE will be executed.
   * @example
   * new Post({ title: 'Leah' }).save()
   * // same as Post.create({ title: 'Leah' })
   *
   * const post = Post.first
   * post.title = 'Decard Cain'
   * post.save()
   * @return {Bone} current instance
   */
  async save() {
    const { primaryKey } = this.constructor;
    if (this.rawUnset.has(primaryKey)) throw new Error(`unset primary key ${primaryKey}`);
    if (this[primaryKey] == null) {
      await this.create();
    } else if (this.attributeChanged(primaryKey)) {
      await this.upsert();
    } else {
      await this.update();
    }
    return this;
  }

  /**
   * Sync changes made in {@link Bone.raw} back to {@link Bone.rawInitial}. Mostly used after the changes are persisted to database, to make {@link Bone.attributeChanged} function properly.
   * @private
   */
  syncRaw(changes) {
    const { attributes, driver } = this.constructor;
    this.isNewRecord = false;
    for (const name of Object.keys(changes || attributes)) {
      const { jsType } = attributes[name];
      // Take advantage of uncast/cast to create new copy of value
      const value = driver.uncast(this.raw[name], jsType);
      this.rawInitial[name] = driver.cast(value, jsType);
    }
  }

  /**
   * Look for current instance in the database, then:
   *
   * - If found, save the changes to existing one.
   * - If not found, create a new record.
   *
   * Returns number of affectedRows.
   * @private
   * @return {number}
   */
  upsert() {
    const data = {};
    const Model = this.constructor;
    const { attributes, primaryKey } = Model;

    for (const name in attributes) {
      if (this.attributeChanged(name)) data[name] = this.attribute(name);
    }

    if (Object.keys(data).length === 0) return Promise.resolve(0);

    const { createdAt, updatedAt } = Model.timestamps;

    if (attributes[createdAt] && !this[createdAt]) {
      data[createdAt] = new Date();
    }

    if (attributes[updatedAt] &&
        !(this[updatedAt] && this.attributeChanged('updatedAt'))) {
      data[updatedAt] = new Date();
    }

    if (this[primaryKey]) data[primaryKey] = this[primaryKey];

    // About LAST_INSERT_ID()
    // - http://dev.mysql.com/doc/refman/5.7/en/information-functions.html#function_last-insert-id
    const spell = new Spell(Model).$upsert(data);
    return spell.later(result => {
      // LAST_INSERT_ID() breaks on TDDL
      if (this[primaryKey] == null) this[primaryKey] = result.insertId;
      this.syncRaw();
      return result.affectedRows;
    });
  }

  /**
   * Persist changes on current instance back to database with `UPDATE`.
   * @private
   * @return {number}
   */
  update(opts) {
    const changes = opts != null && typeof opts === 'object' ? opts : {};
    const Model = this.constructor;
    const { attributes, primaryKey, shardingKey } = Model;

    if (opts == null) {
      for (const name in attributes) {
        if (this.attributeChanged(name)) {
          changes[name] = this.attribute(name);
        }
      }
    } else {
      for (const name in opts) this[name] = opts[name];
    }

    if (Object.keys(changes).length === 0) return Promise.resolve(0);
    if (this[primaryKey] == null) {
      throw new Error(`unset primary key ${primaryKey}`);
    }

    const where = { [primaryKey]: this[primaryKey] };
    if (shardingKey) where[shardingKey] = this[shardingKey];

    return Bone.update.call(Model, where, changes).then(count => {
      if (count === 1) this.syncRaw(changes);
      return count;
    });
  }

  /**
   * Insert current instance into database. Unlike {@link Bone#upsert}, this method use `INSERT` no matter primary key presents or not.
   * @private
   * @return {Bone}
   */
  create() {
    const Model = this.constructor;
    const { primaryKey, attributes } = Model;
    const data = {};
    const { createdAt, updatedAt } = Model.timestamps;

    if (attributes[createdAt] && !this[createdAt]) {
      this[createdAt] = new Date();
    }

    if (attributes[updatedAt] && !this[updatedAt]) {
      this[updatedAt] = this[createdAt];
    }

    for (const name in attributes) {
      const value = this.attribute(name);
      const { defaultValue } = attributes[name];
      if (value != null) data[name] = value;
      else if (value === undefined && defaultValue != null) data[name] = defaultValue;
    }

    const spell = new Spell(Model).$insert(data);
    return spell.later(result => {
      this[primaryKey] = result.insertId;
      this.syncRaw();
      return this;
    });
  }

  async reload() {
    const { primaryKey } = this.constructor;
    const instance = await this.constructor.findOne(this[primaryKey]).unscoped;
    if (instance) {
      Object.assign(this.raw, instance.raw);
      Object.assign(this.rawInitial, instance.rawInitial);
    }
  }

  /**
   * Delete current instance. If `deletedAt` attribute exists, calling {@link Bone#remove} does not actually delete the record from the database. Instead, it updates the value of `deletedAt` attribute to current date. This is called [soft delete](../querying#scopes). To force a regular `DELETE`, use `.remove(true)`.
   * @param {boolean} forceDelete
   * @example
   * const post = await Post.first
   * post.remove()      // update the `deletedAt`
   * post.remove(true)  // delete record
   */
  async remove(forceDelete) {
    const Model = this.constructor;
    const { primaryKey, shardingKey } = Model;

    if (this[primaryKey] == null) {
      throw new Error('instance is not persisted yet.');
    }

    const condition = { [primaryKey]: this[primaryKey] };
    if (shardingKey) condition[shardingKey] = this[shardingKey];

    return await Model.remove(condition, forceDelete);
  }

  async restore() {
    const Model = this.constructor;
    const { primaryKey, shardingKey } = Model;

    if (this[primaryKey] == null) {
      throw new Error('instance is not persisted yet.');
    }

    const conditions = {
      [primaryKey]: this[primaryKey],
      deletedAt: { $ne: null },
    };
    if (shardingKey) conditions[shardingKey] = this[shardingKey];

    return await Bone.update.call(Model, conditions, { deletedAt: null });
  }

  /**
   * Override attribute metadata. Currently only `type` is needed to be overriden with this method.
   * @param {string} name
   * @param {Object} meta
   * @example
   * class Post extends Bone {
   *   static describe() {
   *     Post.attribute('extra', { type: JSON })
   *   }
   * }
   */
  static attribute(name, meta = {}) {
    if (!this.attributes[name]) {
      throw new Error(`${this.name} has no attribute called ${name}`);
    }
    const { type: jsType } = meta;
    Object.assign(this.attributes[name], { jsType });
  }

  /**
   * Generate attributes from column definitions.
   * @private
   * @param {Object[]} columns - `information_schema.columns` of certain table
   */
  static load(columns = []) {
    const { Attribute } = this.driver;
    const { attributes, options } = this;
    const attributeMap = {};

    for (const name of Object.keys(attributes)) {
      const attribute = new Attribute(name, attributes[name], options.define);
      attributeMap[attribute.columnName] = attribute;
      attributes[name] = attribute;
    }

    const descriptors = {};
    for (const name in attributes) {
      const descriptor = Object.getOwnPropertyDescriptor(this.prototype, name);
      descriptors[name] = Object.assign({
        get() {
          return this.attribute(name);
        },
        set(value) {
          this.attribute(name, value);
        },
      }, Object.keys(descriptor || {}).reduce((result, key) => {
        if (descriptor[key] != null) result[key] = descriptor[key];
        return result;
      }, {}));
    }
    Object.defineProperties(this.prototype, descriptors);
    Object.defineProperties(this, looseReadonly({
      columns,
      attributeMap,
      synchronized: Object.keys(compare(attributes, columns)).length === 0,
    }));
  }

  /**
   * Placeholder static method. Sub-classes of Bone can override this method to setup model informations such as associations, attribute renamings, etc.
   * @example
   * class Post extends Bone {
   *   static describe() {
   *     this.belongsTo('author', { className: 'User' })
   *     this.renameAttribute('content', 'body')
   *   }
   * }
   */
  static describe() {}

  /**
   * The primary key of the model, in camelCase.
   * @type {string}
   */
  static get primaryKey() {
    return 'id';
  }

  /**
   * The primary column of the model, in snake_case, usually.
   * @type {string}
   */
  static get primaryColumn() {
    return this.unalias(this.primaryKey);
  }

  static get shardingColumn() {
    if (this.shardingKey) return this.unalias(this.shardingKey);
  }

  static get physicTable() {
    const { physicTables } = this;
    if (physicTables && physicTables.length > 0) {
      return physicTables[0];
    }
    // table name might be undefined, the default one will get set later.
    return this.table || snakeCase(pluralize(this.name));
  }

  /**
   * Get the column name from the attribute name
   * @private
   * @param   {string} name
   * @return {string}
   */
  static unalias(name) {
    if (name in this.attributes) {
      return this.attributes[name].columnName;
    }
    return name;

  }

  /**
   * Rename attribute. Since Bone manages a separate set of names called attributes instead of using the raw columns, we can rename the attribute names, which is transformed from the column names by convention, to whatever name we fancy.
   * @param {string} originalName
   * @param {string} newName
   */
  static renameAttribute(originalName, newName) {
    const { attributes, attributeMap } = this;

    if (attributes.hasOwnProperty(newName)) {
      throw new Error(`unable to override existing attribute "${newName}"`);
    }

    if (attributes.hasOwnProperty(originalName)) {
      const info = attributes[originalName];
      attributes[newName] = info;
      attributeMap[info.columnName] = info;
      delete attributes[originalName];

      Object.defineProperty(this.prototype, newName, Object.assign({
        get() {
          return this.attribute(newName);
        },
        set(value) {
          return this.attribute(newName, value);
        },
        enumerable: true,
      }, Object.getOwnPropertyDescriptor(this.prototype, newName)));
    }
  }

  /**
   * Set a `hasOne` association to another model. The model is inferred by `opts.className` or the association `name` by default.
   * @param {string}  name
   * @param {Object} [opts]
   * @param {string} [opts.className]
   * @param {string} [opts.foreignKey]
   */
  static hasOne(name, opts) {
    opts = Object.assign({
      className: capitalize(name),
      foreignKey: this.table + 'Id',
    }, opts);

    if (opts.through) opts.foreignKey = '';

    this.associate(name, opts);
  }

  /**
   * Set a `hasMany` association to another model. The model is inferred by `opts.className` or the association `name` by default.
   * @param {string}  name
   * @param {Object} [opts]
   * @param {string} [opts.className]
   * @param {string} [opts.foreignKey]
   */
  static hasMany(name, opts) {
    opts = Object.assign({
      className: capitalize(pluralize(name, 1)),
    }, opts, {
      hasMany: true,
    });

    if (opts.through) opts.foreignKey = '';

    this.associate(name, opts);
  }

  /**
   * Set a `belongsTo` association to another model. The model is inferred by `opts.className` or the association `name` by default.
   * @param {string}  name
   * @param {Object} [opts]
   * @param {string} [opts.className]
   * @param {string} [opts.foreignKey]
   */
  static belongsTo(name, opts) {
    opts = Object.assign({
      className: capitalize(name),
    }, opts);

    let { className, foreignKey } = opts;
    if (!foreignKey) foreignKey = camelCase(className) + 'Id';

    this.associate(name, Object.assign(opts, { foreignKey, belongsTo: true }));
  }

  /**
   * Mount the association. If existing association were found, throw an `Error`.
   * @private
   * @param {string}  name
   * @param {Object}  opts
   * @param {boolean} opts.belongsTo
   * @param {string}  opts.className
   * @param {string}  opts.foreignKey
   * @param {boolean} opts.hasMany
   */
  static associate(name, opts = {}) {
    if (name in this.associations) {
      throw new Error(`duplicated association "${name}" on model ${this.name}`);
    }
    const { className } = opts;
    const Model = this.models[className];
    if (!Model) throw new Error(`unable to find model "${className}"`);

    const { deletedAt } = this.timestamps;
    if (Model.attributes[deletedAt] && !opts.where) {
      opts.where = { [deletedAt]: null };
    }
    this.associations[name] = { ...opts, Model };
  }

  /**
   * Instantiate model from raw data packet returned by driver.
   * @private
   * @param {Object} row
   * @return {Bone}
   */
  static instantiate(row) {
    const { attributes, driver } = this;
    const instance = new this();
    const { raw, rawInitial, rawUnset } = instance;

    for (const name in attributes) {
      const { columnName, jsType } = attributes[name];
      if (columnName in row) {
        // to make sure raw and rawInitial hold two different objects
        raw[name] = driver.cast(row[columnName], jsType);
        rawInitial[name] = driver.cast(row[columnName], jsType);
      } else {
        rawUnset.add(name);
      }
    }

    return instance;
  }

  /**
   * An alias of {@link Bone.find} without any conditions. To get all records in database, including those ones marked deleted, use {@link spell#$unscoped}. This getter returns all records by querying them at once, which can be inefficient if table contains loads of data. It is recommended to consume data by {@link spell#$batch}.
   * @example
   * Post.all           // fetches at once.
   * Post.all.unscoped  // fetches (soft) deleted records too.
   * Post.all.batch()   // fetches records 1000 by 1000s.
   * @return {Spell}
   */
  static get all() {
    return this.find();
  }

  /**
   * Start a find query by creating and returning an instance of {@link Spell}. The `conditions` and `values` are handed over to {@link spell#$where}.
   * @param {string|Object} conditions
   * @param {...*} values
   * @return {Spell}
   */
  static find(conditions, ...values) {
    const spell = new Spell(this);
    const conditionsType = typeof conditions;
    // find(1)
    // find([ 1, 2, 3 ])
    if (Array.isArray(conditions) || conditionsType == 'number') {
      spell.$where({ [this.primaryKey]: conditions });
    }
    // find({}, { offset: 1, limit: 1 })
    else if (typeof conditions === 'object' && values.length == 1 && typeof values[0] === 'object') {
      spell.$where(conditions);
      for (const method of [ 'order', 'limit', 'offset', 'select' ]) {
        const value = values[0][method];
        if (value != null) spell[`$${method}`](value);
      }
    } else if (conditions) {
      spell.$where(conditions, ...values);
    }

    return spell.later(Collection.init);
  }

  /**
   * Start a find query like {@link Bone.find} with results limit to one, hence only one instance gets returned.
   * @example
   * Post.findOne()
   * Post.findOne('title = ?', ['Leah', 'Deckard Cain'])
   * Post.findOne().unscoped
   * @param {string|Object} conditions
   * @param {...*} values
   * @return {Spell}
   */
  static findOne(conditions, ...values) {
    return this.find(conditions, ...values).$get(0);
  }

  /**
   * Start a join query by including associations by name. The associations should be predefined in model's static `describe()` method. See {@link Bone.belongsTo}, {@link Bone.hasMany}, and {@link Bone.hasOne} for more information.
   * @example
   * class Post extends Bone {
   *   static describe() {
   *     this.hasMany('comments')
   *     this.belongsTo('author')
   *   }
   * }
   * Post.include('comments')
   * Post.include('author', 'comments')
   * @param {...string} names - association names defined in {@link Bone.describe}
   */
  static include(...names) {
    return this.find().$with(...names);
  }

  /**
   * Insert data into database, or update corresponding records if primary key exists. This method use {@link Bone#create} as the underlying method. Hence calling `Post.create({})` is basically the same as `new Post({}).save()`.
   * @example
   * Post.create({ title: 'Leah' })
   * Post.create({ id: 1, title: 'Diablo III', createdAt: new Date(2012, 4, 15) })
   * @param {Object} values
   * @return {Spell}
   */
  static create(values) {
    const instance = new this(values);
    return instance.create();
  }

  static async bulkCreate(records) {
    const { driver, table, attributes, primaryKey, primaryColumn } = this;
    function _setDefaultValue(record) {
      for (const name in attributes) {
        const value = record[name];
        // set defaultValues
        const { defaultValue } = attributes[name];
        if (value === undefined && defaultValue != null) record[name] = defaultValue;
      }
    }

    const { createdAt, updatedAt } = this.timestamps;
    const now = new Date();
    for (const entry of records) {
      if (createdAt && entry[createdAt] == null) entry[createdAt] = now;
      if (updatedAt && entry[updatedAt] == null) entry[updatedAt] = now;
      _setDefaultValue(entry);
    }

    const unset = records.every(entry => entry[primaryKey] == null);
    const allset = records.every(entry => entry[primaryKey] != null);
    const opts = { attributes };

    if (driver.type === 'postgres') opts.returning = [ primaryColumn ];

    const attribute = attributes[primaryKey];
    const autoIncrement = attribute.autoIncrement
      || (attribute.jsType == Number && attribute.primaryKey);
    // bulk create with instances is possible only if
    // 1) either all of records primary key are set
    // 2) or none of records priamry key is set and primary key is auto incremented
    if (!(autoIncrement && unset || allset)) {
      return await driver.bulkInsert(table, records, opts);
    }

    const instances = records.map(entry => new this(entry));
    // TODO: individualHooks?
    const result = await driver.bulkInsert(table, records, opts);
    const { affectedRows, rows } = result;
    let { insertId } = result;

    if (Array.isArray(rows)) {
      // PostgreSQL returns rows specified with RETURNING columns
      for (let i = 0; i < rows.length; i++) {
        const value = attribute.jsType(rows[i][primaryColumn]);
        Object.assign(instances[i], { [primaryKey]: value });
      }
    } else if (unset && affectedRows === instances.length) {
      // otherwise, use last insert id to generate bulk inserted ids
      if (driver.type === 'sqlite') {
        for (let i = instances.length - 1; i >= 0; i--) {
          instances[i][primaryKey] = insertId--;
        }
      } else {
        for (const entry of instances) entry[primaryKey] = insertId++;
      }
    }

    for (const entry of instances) entry.syncRaw();
    return instances;
  }

  /**
   * Update any record that matches `conditions`.
   * @example
   * Post.update({ title: 'Leah' }, { title: 'Diablo III' })
   * @param {Object} conditions
   * @param {Object} values
   * @return {Spell}
   */
  static update(conditions, values = {}) {
    const { attributes } = this;
    const { updatedAt, deletedAt } = this.timestamps;
    if (attributes[updatedAt] && !values[updatedAt] && !values[deletedAt]) {
      values[updatedAt] = new Date();
    }

    const spell = new Spell(this).$where(conditions).$update(values);
    return spell.later(result => {
      return result.affectedRows;
    });
  }

  /**
   * Remove any record that matches `conditions`.
   * - If `forceDelete` is true, `DELETE` records from database permanently.
   * - If not, update `deletedAt` attribute with current date.
   * - If `forceDelete` isn't true and `deleteAt` isn't around, throw an Error.
   * @example
   * Post.remove({ title: 'Leah' })         // mark Post { title: 'Leah' } as deleted
   * Post.remove({ title: 'Leah' }, true)   // delete Post { title: 'Leah' }
   * Post.remove({}, true)                  // delete all data of posts
   * @param {Object}  conditions
   * @param {boolean} forceDelete
   * @return {Spell}
   */
  static remove(conditions, forceDelete = false) {
    const { deletedAt } = this.timestamps;
    if (forceDelete !== true && this.attributes[deletedAt]) {
      return Bone.update.call(this, conditions, { [deletedAt]: new Date() });
    }

    const spell = new Spell(this).unscoped.$where(conditions).$delete();
    return spell.later(result => {
      return result.affectedRows;
    });
  }

  static query(spell) {
    const { sql, values } = this.driver.format(spell);
    const query = { sql, nestTables: spell.command === 'select' };
    return this.driver.query(query, values, spell);
  }

  static async transaction(callback) {
    const connection = await this.driver.getConnection();
    if (callback.constructor.name === 'AsyncFunction') {
      // if callback is an AsyncFunction
      await this.driver.query('BEGIN', [], { connection, Model: this, command: 'BEGIN'  });
      try {
        await callback({ connection });
        await this.driver.query('COMMIT', [], { connection, Model: this, command: 'COMMIT'  });
      } catch (err) {
        await this.driver.query('ROLLBACK', [], { connection, Model: this, command: 'ROLLBACK' });
        throw err;
      } finally {
        connection.release();
      }
    } else if (callback.constructor.name === 'GeneratorFunction') {
      const gen = callback({ connection });
      let result;

      try {
        await this.driver.query('BEGIN', [], {  connection, Model: this, command: 'BEGIN' });
        while (true) {
          const { value: spell, done } = gen.next(result);
          if (done) break;
          if (spell instanceof Spell) spell.connection = connection;
          result = typeof spell.then === 'function' ? await spell : spell;
        }
        await this.driver.query('COMMIT', [], {  connection, Model: this, command: 'COMMIT' });
      } catch (err) {
        await this.driver.query('ROLLBACK', [], { connection, Model: this, command: 'ROLLBACK' });
        throw err;
      } finally {
        connection.release();
      }
    } else {
      throw new Error('unexpected transaction function, should be GeneratorFunction or AsyncFunction.');
    }
  }

  static init(attributes, opts = {}, overrides = {}) {
    opts = {
      underscored: true,
      table: this.table || opts.tableName,
      ...(this.options && this.options.define),
      ...opts,
    };
    const table = opts.table || snakeCase(pluralize(this.name));
    const aliasName = camelCase(pluralize(this.name || table));

    const timestamps = {};
    for (const name of [ 'createdAt', 'updatedAt', 'deletedAt' ]) {
      if (attributes.hasOwnProperty(name)) timestamps[name] = name;
      if (attributes.hasOwnProperty(snakeCase(name))) {
        timestamps[name] = snakeCase(name);
      }
    }

    const primaryKey = Object.keys(attributes).find(key => attributes[key].primaryKey);
    if (primaryKey && primaryKey !== this.primaryKey) {
      // redefine primaryKey getter
      Object.defineProperty(this, 'primaryKey', {
        value: primaryKey,
        writable: false,
        configurable: false,
      });
    }
    // if there is no primaryKey added, add it to attributes automatically
    if (!attributes[this.primaryKey]) {
      attributes[this.primaryKey] = {
        type: new DataTypes.BIGINT(),
        allowNull: false,
        autoIncrement: true,
        primaryKey: true,
        columnName: snakeCase(this.primaryKey),
      };
    }

    const customDescriptors = Object.getOwnPropertyDescriptors(overrides);
    Object.defineProperties(this.prototype, customDescriptors);
    Object.defineProperties(this, looseReadonly({
      attributes,
      table,
      aliasName,
      associations: [],
      timestamps,
    }));
  }

  static async sync() {
    const { driver, physicTable: table } = this;
    const { database } = this.options;

    // a model that is not connected before
    if (this.synchronized == null) {
      const schemaInfo = await driver.querySchemaInfo(database, [ table ]);
      this.load(schemaInfo[table]);
    }

    if (this.synchronized) return;

    if (this.physicTables) {
      throw new Error('unable to sync model with custom physic tables');
    }

    const { attributes, columns } = this;

    if (Object.keys(columns).length === 0) {
      await driver.createTable(table, attributes);
    } else {
      await driver.alterTable(table, compare(attributes, columns));
    }

    const schemaInfo = await driver.querySchemaInfo(database, table);
    this.load(schemaInfo[table]);
  }

  static async drop() {
    return await this.driver.dropTable(this.table);
  }
}

const Spell_methods = [
  'select', 'join', 'where', 'group', 'order', 'get', 'count', 'average', 'minimum', 'maximum', 'sum',
];
for (const method of Spell_methods) {
  Object.defineProperty(Bone, method, {
    configurable: true,
    writable: true,
    value(...args) {
      return this.find()[`$${method}`](...args);
    },
  });
}

const Spell_getters = [ 'first', 'last', 'unscoped' ];
for (const getter of Spell_getters) {
  Object.defineProperty(Bone, getter, {
    configurable: true,
    get() {
      return this.find()[getter];
    },
  });
}

Object.assign(Bone, { DataTypes });

module.exports = Bone;<|MERGE_RESOLUTION|>--- conflicted
+++ resolved
@@ -83,7 +83,6 @@
       rawInitial: {},
       rawUnset: new Set(),
     }));
-<<<<<<< HEAD
 
     Object.defineProperty(this, 'isNewRecord', {
       value: true,
@@ -92,8 +91,6 @@
       configurable: true,
     });
 
-=======
->>>>>>> 5df30375
     if (dataValues) {
       for (const name in dataValues) {
         const { attributes } = this.constructor;
