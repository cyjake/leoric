--- conflicted
+++ resolved
@@ -928,9 +928,6 @@
       }
     }
 
-<<<<<<< HEAD
-    Object.defineProperties(this.prototype, descriptors);
-=======
     const primaryKey = Object.keys(attributes).find(key => attributes[key].primaryKey);
     if (primaryKey && primaryKey !== this.primaryKey) {
       // redefine primaryKey getter
@@ -951,7 +948,7 @@
       };
     }
 
->>>>>>> 4ec9ee8a
+    Object.defineProperties(this.prototype, descriptors);
     Object.defineProperties(this, looseReadonly({
       attributes,
       table,
